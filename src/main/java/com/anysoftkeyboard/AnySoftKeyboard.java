/*
 * Copyright (c) 2015 Menny Even-Danan
 *
 * Licensed under the Apache License, Version 2.0 (the "License");
 * you may not use this file except in compliance with the License.
 * You may obtain a copy of the License at
 *
 * http://www.apache.org/licenses/LICENSE-2.0
 *
 * Unless required by applicable law or agreed to in writing, software
 * distributed under the License is distributed on an "AS IS" BASIS,
 * WITHOUT WARRANTIES OR CONDITIONS OF ANY KIND, either express or implied.
 * See the License for the specific language governing permissions and
 * limitations under the License.
 */

package com.anysoftkeyboard;

import android.app.AlertDialog;
import android.content.Context;
import android.content.DialogInterface;
import android.content.Intent;
import android.content.SharedPreferences;
import android.content.SharedPreferences.Editor;
import android.content.SharedPreferences.OnSharedPreferenceChangeListener;
import android.content.res.Configuration;
import android.content.res.TypedArray;
import android.inputmethodservice.InputMethodService;
import android.media.AudioManager;
import android.net.Uri;
import android.os.Handler;
import android.os.IBinder;
import android.os.SystemClock;
import android.os.Vibrator;
import android.preference.PreferenceManager;
import android.support.annotation.NonNull;
import android.text.TextUtils;
import android.util.TypedValue;
import android.view.KeyEvent;
import android.view.View;
import android.view.View.OnClickListener;
import android.view.ViewGroup;
import android.view.ViewParent;
import android.view.Window;
import android.view.WindowManager;
import android.view.animation.AnimationUtils;
import android.view.inputmethod.CompletionInfo;
import android.view.inputmethod.EditorInfo;
import android.view.inputmethod.ExtractedText;
import android.view.inputmethod.ExtractedTextRequest;
import android.view.inputmethod.InputConnection;
import android.view.inputmethod.InputMethodManager;
import android.widget.TextView;
import android.widget.Toast;

import com.anysoftkeyboard.LayoutSwitchAnimationListener.AnimationType;
import com.anysoftkeyboard.api.KeyCodes;
import com.anysoftkeyboard.base.dictionaries.WordComposer;
import com.anysoftkeyboard.devicespecific.Clipboard;
import com.anysoftkeyboard.dictionaries.DictionaryAddOnAndBuilder;
import com.anysoftkeyboard.base.dictionaries.EditableDictionary;
import com.anysoftkeyboard.dictionaries.ExternalDictionaryFactory;
import com.anysoftkeyboard.dictionaries.Suggest;
import com.anysoftkeyboard.dictionaries.TextEntryState;
import com.anysoftkeyboard.dictionaries.TextEntryState.State;
import com.anysoftkeyboard.dictionaries.sqlite.AutoDictionary;
import com.anysoftkeyboard.keyboards.AnyKeyboard;
import com.anysoftkeyboard.keyboards.AnyKeyboard.AnyKey;
import com.anysoftkeyboard.keyboards.AnyKeyboard.HardKeyboardTranslator;
import com.anysoftkeyboard.keyboards.CondenseType;
import com.anysoftkeyboard.keyboards.GenericKeyboard;
import com.anysoftkeyboard.keyboards.Keyboard.Key;
import com.anysoftkeyboard.keyboards.KeyboardAddOnAndBuilder;
import com.anysoftkeyboard.keyboards.KeyboardSwitcher;
import com.anysoftkeyboard.keyboards.KeyboardSwitcher.NextKeyboardType;
import com.anysoftkeyboard.keyboards.physical.HardKeyboardActionImpl;
import com.anysoftkeyboard.keyboards.physical.MyMetaKeyKeyListener;
import com.anysoftkeyboard.keyboards.views.AnyKeyboardView;
import com.anysoftkeyboard.keyboards.views.CandidateView;
import com.anysoftkeyboard.keyboards.views.OnKeyboardActionListener;
import com.anysoftkeyboard.quicktextkeys.QuickTextKey;
import com.anysoftkeyboard.quicktextkeys.QuickTextKeyFactory;
import com.anysoftkeyboard.receivers.PackagesChangedReceiver;
import com.anysoftkeyboard.receivers.SoundPreferencesChangedReceiver;
import com.anysoftkeyboard.receivers.SoundPreferencesChangedReceiver.SoundPreferencesChangedListener;
import com.anysoftkeyboard.theme.KeyboardTheme;
import com.anysoftkeyboard.theme.KeyboardThemeFactory;
import com.anysoftkeyboard.ui.VoiceInputNotInstalledActivity;
import com.anysoftkeyboard.ui.dev.DeveloperUtils;
import com.anysoftkeyboard.ui.settings.MainSettingsActivity;
import com.anysoftkeyboard.base.utils.GCUtils;
import com.anysoftkeyboard.base.utils.GCUtils.MemRelatedOperation;
import com.anysoftkeyboard.utils.Log;
import com.anysoftkeyboard.utils.ModifierKeyState;
import com.anysoftkeyboard.utils.Workarounds;
import com.google.android.voiceime.VoiceRecognitionTrigger;
import com.menny.android.anysoftkeyboard.AnyApplication;
import com.menny.android.anysoftkeyboard.BuildConfig;
import com.menny.android.anysoftkeyboard.FeaturesSet;
import com.menny.android.anysoftkeyboard.R;

import java.util.ArrayList;
import java.util.Collections;
import java.util.List;
import java.util.Set;

/**
 * Input method implementation for QWERTY-ish keyboard.
 */
public class AnySoftKeyboard extends InputMethodService implements
        OnKeyboardActionListener, OnSharedPreferenceChangeListener,
        AnyKeyboardContextProvider, SoundPreferencesChangedListener {

    private final static String TAG = "ASK";
    private static final long MINIMUM_REFRESH_TIME_FOR_DICTIONARIES = 30 * 1000;
    private static final String KEYBOARD_NOTIFICATION_ALWAYS = "1";
    private static final String KEYBOARD_NOTIFICATION_ON_PHYSICAL = "2";
    private static final String KEYBOARD_NOTIFICATION_NEVER = "3";
    private static final long ONE_FRAME_DELAY = 1000l / 60l;
    private final AskPrefs mAskPrefs;
    private final ModifierKeyState mShiftKeyState = new ModifierKeyState(true/*supports locked state*/);
    private final ModifierKeyState mControlKeyState = new ModifierKeyState(false/*does not support locked state*/);
    private final HardKeyboardActionImpl mHardKeyboardAction = new HardKeyboardActionImpl();
    private final Handler mHandler = new KeyboardUIStateHandler(this);

    // receive ringer mode changes to detect silent mode
    private final SoundPreferencesChangedReceiver mSoundPreferencesChangedReceiver = new SoundPreferencesChangedReceiver(this);
    private final PackagesChangedReceiver mPackagesChangedReceiver = new PackagesChangedReceiver(this);
    protected IBinder mImeToken = null;
    KeyboardSwitcher mKeyboardSwitcher;
    /*package*/ TextView mCandidateCloseText;
    private SharedPreferences mPrefs;
    private LayoutSwitchAnimationListener mSwitchAnimator;
    private boolean mDistinctMultiTouch = true;
    private AnyKeyboardView mInputView;
    private View mCandidatesParent;
    private CandidateView mCandidateView;
    private long mLastDictionaryRefresh = -1;
    private int mMinimumWordCorrectionLength = 2;
    private Suggest mSuggest;
    private CompletionInfo[] mCompletions;
    private AlertDialog mOptionsDialog;
    private long mMetaState;
    private Set<Character> mSentenceSeparators = Collections.emptySet();
    // private BTreeDictionary mContactsDictionary;
    private EditableDictionary mUserDictionary;
    private AutoDictionary mAutoDictionary;
    private WordComposer mWord = new WordComposer();
    private int mOrientation = Configuration.ORIENTATION_PORTRAIT;
    private int mCommittedLength;
    /*
     * Do we do prediction now
     */
    private boolean mPredicting;
    /*
     * is prediction needed for the current input connection
     */
    private boolean mPredictionOn;
    /*
     * is out-side completions needed
     */
    private boolean mCompletionOn;
    private boolean mAutoSpace;
    private boolean mAutoCorrectOn;
    private boolean mAllowSuggestionsRestart = true;
    private boolean mCurrentlyAllowSuggestionRestart = true;
    private boolean mJustAutoAddedWord = false;
    private boolean mDoNotFlipQuickTextKeyAndPopupFunctionality;
    private String mOverrideQuickTextText = null;
    private boolean mAutoCap;
    private boolean mQuickFixes;
    /*
     * Configuration flag. Should we support dictionary suggestions
     */
    private boolean mShowSuggestions = false;
    private boolean mAutoComplete;
    // private int mCorrectionMode;
    private String mKeyboardChangeNotificationType;
    /*
     * This will help us find out if UNDO_COMMIT is still possible to be done
     */
    private int mUndoCommitCursorPosition = -2;
    private AudioManager mAudioManager;
    private boolean mSilentMode;
    private boolean mSoundOn;
    // between 0..100. This is the custom volume
    private int mSoundVolume;
    private Vibrator mVibrator;
    private int mVibrationDuration;
    private CondenseType mKeyboardInCondensedMode = CondenseType.None;
    private boolean mJustAddedAutoSpace;
    private CharSequence mJustAddOnText = null;
    private boolean mLastCharacterWasShifted = false;
    private InputMethodManager mInputMethodManager;
    private VoiceRecognitionTrigger mVoiceRecognitionTrigger;

    public AnySoftKeyboard() {
        mAskPrefs = AnyApplication.getConfig();
    }

    private static int getCursorPosition(InputConnection connection) {
        if (connection == null)
            return 0;
        ExtractedText extracted = connection.getExtractedText(new ExtractedTextRequest(), 0);
        if (extracted == null)
            return 0;
        return extracted.startOffset + extracted.selectionStart;
    }

    private static boolean isBackWordStopChar(int c) {
        return !Character.isLetter(c);
    }

    private static String getDictionaryOverrideKey(AnyKeyboard currentKeyboard) {
        return currentKeyboard.getKeyboardPrefId() + "_override_dictionary";
    }

    @Override
    @NonNull
    public AbstractInputMethodImpl onCreateInputMethodInterface() {
        return new InputMethodImpl() {
            @Override
            public void attachToken(IBinder token) {
                super.attachToken(token);
                mImeToken = token;
            }
        };
    }

    @Override
    public void onCreate() {
        super.onCreate();
        mPrefs = PreferenceManager
                .getDefaultSharedPreferences(getApplicationContext());
        if (DeveloperUtils.hasTracingRequested(getApplicationContext())) {
            try {
                DeveloperUtils.startTracing();
                Toast.makeText(getApplicationContext(),
                        R.string.debug_tracing_starting, Toast.LENGTH_SHORT).show();
            } catch (Exception e) {
                //see issue https://github.com/AnySoftKeyboard/AnySoftKeyboard/issues/105
                //I might get a "Permission denied" error.
                e.printStackTrace();
                Toast.makeText(getApplicationContext(),
                        R.string.debug_tracing_starting_failed, Toast.LENGTH_LONG).show();
            }
        }
        Log.i(TAG, "****** AnySoftKeyboard v%s (%d) service started.", BuildConfig.VERSION_NAME, BuildConfig.VERSION_CODE);
        if (!BuildConfig.DEBUG && BuildConfig.VERSION_NAME.endsWith("-SNAPSHOT"))
            throw new RuntimeException("You can not run a 'RELEASE' build with a SNAPSHOT postfix!");

        if (mAskPrefs.getAnimationsLevel() != AskPrefs.AnimationsLevel.None) {
            final int fancyAnimation = getResources().getIdentifier("Animation_InputMethodFancy", "style", "android");
            if (fancyAnimation != 0) {
                Log.i(TAG, "Found Animation_InputMethodFancy as %d, so I'll use this", fancyAnimation);
                getWindow().getWindow().setWindowAnimations(fancyAnimation);
            } else {
                Log.w(TAG, "Could not find Animation_InputMethodFancy, using default animation");
                getWindow().getWindow().setWindowAnimations(android.R.style.Animation_InputMethod);
            }
        }

        mInputMethodManager = (InputMethodManager) getSystemService(INPUT_METHOD_SERVICE);
        mAudioManager = (AudioManager) getSystemService(Context.AUDIO_SERVICE);
        updateRingerMode();
        // register to receive ringer mode changes for silent mode
        registerReceiver(mSoundPreferencesChangedReceiver,
                mSoundPreferencesChangedReceiver.createFilterToRegisterOn());
        // register to receive packages changes
        registerReceiver(mPackagesChangedReceiver,
                mPackagesChangedReceiver.createFilterToRegisterOn());
        mVibrator = ((Vibrator) getSystemService(Context.VIBRATOR_SERVICE));
        loadSettings();
        mAskPrefs.addChangedListener(this);
        mKeyboardSwitcher = new KeyboardSwitcher(this);

        mOrientation = getResources().getConfiguration().orientation;

        mSentenceSeparators = getCurrentKeyboard().getSentenceSeparators();

        if (mSuggest == null) {
            initSuggest();
        }

        if (mKeyboardChangeNotificationType
                .equals(KEYBOARD_NOTIFICATION_ALWAYS)) {
            notifyKeyboardChangeIfNeeded();
        }

        mVoiceRecognitionTrigger = new VoiceRecognitionTrigger(this);

        mSwitchAnimator = new LayoutSwitchAnimationListener(this);
    }

    private void initSuggest() {
        mSuggest = new Suggest(this);
        mSuggest.setCorrectionMode(mQuickFixes, mShowSuggestions);
        mSuggest.setMinimumWordLengthForCorrection(mMinimumWordCorrectionLength);
        setDictionariesForCurrentKeyboard();
    }

    @Override
    public void onDestroy() {
        Log.i(TAG, "AnySoftKeyboard has been destroyed! Cleaning resources..");

        mSwitchAnimator.onDestory();

        mAskPrefs.removeChangedListener(this);

        unregisterReceiver(mSoundPreferencesChangedReceiver);
        unregisterReceiver(mPackagesChangedReceiver);

        mInputMethodManager.hideStatusIcon(mImeToken);

        if (mInputView != null)
            mInputView.onViewNotRequired();
        mInputView = null;

        mKeyboardSwitcher.setInputView(null);

        mSuggest.setAutoDictionary(null);
        mSuggest.setContactsDictionary(getApplicationContext(), false);
        mSuggest.setMainDictionary(getApplicationContext(), null);
        mSuggest.setUserDictionary(null);

        if (DeveloperUtils.hasTracingStarted()) {
            DeveloperUtils.stopTracing();
            Toast.makeText(
                    getApplicationContext(),
                    getString(R.string.debug_tracing_finished,
                            DeveloperUtils.getTraceFile()), Toast.LENGTH_SHORT)
                    .show();
        }

        super.onDestroy();
    }

    @Override
    public void onFinishInputView(boolean finishingInput) {
        super.onFinishInputView(finishingInput);

        if (!mKeyboardChangeNotificationType
                .equals(KEYBOARD_NOTIFICATION_ALWAYS)) {
            mInputMethodManager.hideStatusIcon(mImeToken);
        }
        // Remove pending messages related to update suggestions
        abortCorrection(true, false);
    }

    AnyKeyboardView getInputView() {
        return mInputView;
    }

    @Override
    public void setInputView(@NonNull View view) {
        super.setInputView(view);
        ViewParent parent = view.getParent();
        if (parent instanceof View) {
            // this is required for animations, so the background will be
            // consist.
            ((View) parent).setBackgroundResource(R.drawable.ask_wallpaper);
        } else {
            Log.w(TAG,
                    "*** It seams that the InputView parent is not a View!! This is very strange.");
        }
    }

    @Override
    public View onCreateInputView() {
        if (mInputView != null)
            mInputView.onViewNotRequired();
        mInputView = null;

        GCUtils.getInstance().performOperationWithMemRetry(TAG,
                new MemRelatedOperation() {
                    public void operation() {
                        mInputView = (AnyKeyboardView) getLayoutInflater().inflate(R.layout.main_keyboard_layout, null);
                    }
                }, true);
        // resetting token users
        mOptionsDialog = null;

        mKeyboardSwitcher.setInputView(mInputView);
        mInputView.setOnKeyboardActionListener(this);

        mDistinctMultiTouch = mInputView.hasDistinctMultitouch();

        return mInputView;
    }

    @Override
    public View onCreateCandidatesView() {
        mKeyboardSwitcher.makeKeyboards(false);
        final ViewGroup candidateViewContainer = (ViewGroup) getLayoutInflater().inflate(R.layout.candidates, null);
        mCandidatesParent = null;
        mCandidateView = (CandidateView) candidateViewContainer.findViewById(R.id.candidates);
        mCandidateView.setService(this);
        setCandidatesViewShown(false);

        final KeyboardTheme theme = KeyboardThemeFactory
                .getCurrentKeyboardTheme(getApplicationContext());
        final TypedArray a = theme.getPackageContext().obtainStyledAttributes(
                null, R.styleable.AnyKeyboardViewTheme, 0,
                theme.getThemeResId());
        int closeTextColor = getResources().getColor(R.color.candidate_other);
        float fontSizePixel = getResources().getDimensionPixelSize(
                R.dimen.candidate_font_height);
        try {
            closeTextColor = a.getColor(
                    R.styleable.AnyKeyboardViewTheme_suggestionOthersTextColor,
                    closeTextColor);
            fontSizePixel = a.getDimension(
                    R.styleable.AnyKeyboardViewTheme_suggestionTextSize,
                    fontSizePixel);
        } catch (Exception e) {
            e.printStackTrace();
        }
        a.recycle();

        mCandidateCloseText = (TextView) candidateViewContainer.findViewById(R.id.close_suggestions_strip_text);
        View closeIcon = candidateViewContainer.findViewById(R.id.close_suggestions_strip_icon);

        if (mCandidateCloseText != null && closeIcon != null) {// why? In API3
            // it is not
            // supported
            closeIcon.setOnClickListener(new OnClickListener() {
                // two seconds is enough.
                private final static long DOUBLE_TAP_TIMEOUT = 2 * 1000;

                public void onClick(View v) {
                    mHandler.removeMessages(KeyboardUIStateHandler.MSG_REMOVE_CLOSE_SUGGESTIONS_HINT);
                    mCandidateCloseText.setVisibility(View.VISIBLE);
                    mCandidateCloseText.startAnimation(AnimationUtils.loadAnimation(getApplicationContext(), R.anim.close_candidates_hint_in));
                    mHandler.sendMessageDelayed(mHandler.obtainMessage(KeyboardUIStateHandler.MSG_REMOVE_CLOSE_SUGGESTIONS_HINT), DOUBLE_TAP_TIMEOUT - 50);
                }
            });

            mCandidateCloseText.setTextColor(closeTextColor);
            mCandidateCloseText.setTextSize(TypedValue.COMPLEX_UNIT_PX,
                    fontSizePixel);
            mCandidateCloseText.setOnClickListener(new OnClickListener() {
                public void onClick(View v) {
                    mHandler.removeMessages(KeyboardUIStateHandler.MSG_REMOVE_CLOSE_SUGGESTIONS_HINT);
                    mCandidateCloseText.setVisibility(View.GONE);
                    abortCorrection(true, true);
                }
            });
        }

        return candidateViewContainer;
    }

    @Override
    public void onStartInput(EditorInfo attribute, boolean restarting) {
        Log.d(TAG, "onStartInput(EditorInfo:" + attribute.imeOptions + ","
                + attribute.inputType + ", restarting:" + restarting + ")");

        super.onStartInput(attribute, restarting);

        abortCorrection(true, false);

        if (!restarting) {
            TextEntryState.newSession(this);
            // Clear shift states.
            mMetaState = 0;
            mCurrentlyAllowSuggestionRestart = mAllowSuggestionsRestart;
        } else {
            // something very fishy happening here...
            // this is the only way I can get around it.
            // it seems that when a onStartInput is called with restarting ==
            // true
            // suggestions restart fails :(
            // see Browser when editing multiline textbox
            mCurrentlyAllowSuggestionRestart = false;
        }
    }

    @Override
    public void onStartInputView(final EditorInfo attribute,
                                 final boolean restarting) {
        Log.d(TAG, "onStartInputView(EditorInfo{imeOptions %d, inputType %d}, restarting %s",
                attribute.imeOptions, attribute.inputType, restarting);

        super.onStartInputView(attribute, restarting);
        if (mVoiceRecognitionTrigger != null) {
            mVoiceRecognitionTrigger.onStartInputView();
        }

        if (mInputView == null) {
            return;
        }

        mInputView.dismissPopupKeyboard();
        mInputView.setKeyboardActionType(attribute.imeOptions);
        mKeyboardSwitcher.makeKeyboards(false);

        mPredictionOn = false;
        mCompletionOn = false;
        mCompletions = null;

        switch (attribute.inputType & EditorInfo.TYPE_MASK_CLASS) {
            case EditorInfo.TYPE_CLASS_DATETIME:
                Log.d(TAG, "Setting MODE_DATETIME as keyboard due to a TYPE_CLASS_DATETIME input.");
                mKeyboardSwitcher.setKeyboardMode(KeyboardSwitcher.MODE_DATETIME, attribute, restarting);
                break;
            case EditorInfo.TYPE_CLASS_NUMBER:
                Log.d(TAG, "Setting MODE_NUMBERS as keyboard due to a TYPE_CLASS_NUMBER input.");
                mKeyboardSwitcher.setKeyboardMode(KeyboardSwitcher.MODE_NUMBERS, attribute, restarting);
                break;
            case EditorInfo.TYPE_CLASS_PHONE:
                Log.d(TAG, "Setting MODE_PHONE as keyboard due to a TYPE_CLASS_PHONE input.");
                mKeyboardSwitcher.setKeyboardMode(KeyboardSwitcher.MODE_PHONE, attribute, restarting);
                break;
            case EditorInfo.TYPE_CLASS_TEXT:
                Log.d(TAG, "A TYPE_CLASS_TEXT input.");
                final int variation = attribute.inputType & EditorInfo.TYPE_MASK_VARIATION;
                switch (variation) {
                    case EditorInfo.TYPE_TEXT_VARIATION_PASSWORD:
                    case EditorInfo.TYPE_TEXT_VARIATION_VISIBLE_PASSWORD:
                    case EditorInfo.TYPE_TEXT_VARIATION_WEB_PASSWORD:
                        Log.d(TAG, "A password TYPE_CLASS_TEXT input with no prediction");
                        mPredictionOn = false;
                        break;
                    default:
                        mPredictionOn = true;
                }

                if (mAskPrefs.getInsertSpaceAfterCandidatePick()) {
                    switch (variation) {
                        case EditorInfo.TYPE_TEXT_VARIATION_EMAIL_ADDRESS:
                        case EditorInfo.TYPE_TEXT_VARIATION_URI:
                        case EditorInfo.TYPE_TEXT_VARIATION_WEB_EMAIL_ADDRESS:
                            mAutoSpace = false;
                            break;
                        default:
                            mAutoSpace = true;
                    }
                } else {
                    // some users don't want auto-space
                    mAutoSpace = false;
                }

                switch (variation) {
                    case EditorInfo.TYPE_TEXT_VARIATION_EMAIL_ADDRESS:
                    case EditorInfo.TYPE_TEXT_VARIATION_WEB_EMAIL_ADDRESS:
                        Log.d(TAG, "Setting MODE_EMAIL as keyboard due to a TYPE_TEXT_VARIATION_EMAIL_ADDRESS input.");
                        mKeyboardSwitcher.setKeyboardMode(KeyboardSwitcher.MODE_EMAIL, attribute, restarting);
                        mPredictionOn = false;
                        break;
                    case EditorInfo.TYPE_TEXT_VARIATION_URI:
                        Log.d(TAG, "Setting MODE_URL as keyboard due to a TYPE_TEXT_VARIATION_URI input.");
                        mKeyboardSwitcher.setKeyboardMode(KeyboardSwitcher.MODE_URL, attribute, restarting);
                        mPredictionOn = false;
                        break;
                    case EditorInfo.TYPE_TEXT_VARIATION_SHORT_MESSAGE:
                        Log.d(TAG, "Setting MODE_IM as keyboard due to a TYPE_TEXT_VARIATION_SHORT_MESSAGE input.");
                        mKeyboardSwitcher.setKeyboardMode(KeyboardSwitcher.MODE_IM, attribute, restarting);
                        break;
                    default:
                        Log.d(TAG, "Setting MODE_TEXT as keyboard due to a default input.");
                        mKeyboardSwitcher.setKeyboardMode(KeyboardSwitcher.MODE_TEXT, attribute, restarting);
                }

                final int textFlag = attribute.inputType & EditorInfo.TYPE_MASK_FLAGS;
                switch (textFlag) {
                    case EditorInfo.TYPE_TEXT_FLAG_NO_SUGGESTIONS:
                    case EditorInfo.TYPE_TEXT_FLAG_AUTO_COMPLETE:
                        Log.d(TAG, "Input requested NO_SUGGESTIONS, or it is AUTO_COMPLETE by itself.");
                        mPredictionOn = false;
                        break;
                    default:
                        // we'll keep the previous mPredictionOn value
                }

                break;
            default:
                Log.d(TAG, "Setting MODE_TEXT as keyboard due to a default input.");
                // No class. Probably a console window, or no GUI input connection
                mKeyboardSwitcher.setKeyboardMode(KeyboardSwitcher.MODE_TEXT, attribute, restarting);
                mPredictionOn = false;
                mAutoSpace = true;
        }

        mPredicting = false;
        mJustAddedAutoSpace = false;
        setCandidatesViewShown(false);

        if (mSuggest != null) {
            mSuggest.setCorrectionMode(mQuickFixes, mShowSuggestions);
        }

        mPredictionOn = mPredictionOn && (mShowSuggestions/* || mQuickFixes */);

        setSuggestions(null, false, false, false);

        if (mPredictionOn) {
            if ((SystemClock.elapsedRealtime() - mLastDictionaryRefresh) > MINIMUM_REFRESH_TIME_FOR_DICTIONARIES)
                setDictionariesForCurrentKeyboard();
        } else {
            // this will release memory
            setDictionariesForCurrentKeyboard();
        }

        updateShiftStateNow();
    }

    @Override
    public void hideWindow() {
        if (mOptionsDialog != null && mOptionsDialog.isShowing()) {
            mOptionsDialog.dismiss();
            mOptionsDialog = null;
        }

        super.hideWindow();

        TextEntryState.endSession();
    }

    @Override
    public void onFinishInput() {
        Log.d(TAG, "onFinishInput()");
        super.onFinishInput();

        if (mInputView != null) {
            mInputView.closing();
        }

        if (!mKeyboardChangeNotificationType
                .equals(KEYBOARD_NOTIFICATION_ALWAYS)) {
            mInputMethodManager.hideStatusIcon(mImeToken);
        }
    }

    /*
     * this function is called EVERY TIME them selection is changed. This also
     * includes the underlined suggestions.
     */
    @Override
    public void onUpdateSelection(int oldSelStart, int oldSelEnd,
                                  int newSelStart, int newSelEnd, int candidatesStart,
                                  int candidatesEnd) {
        super.onUpdateSelection(oldSelStart, oldSelEnd, newSelStart, newSelEnd, candidatesStart, candidatesEnd);

        Log.d(TAG, "onUpdateSelection: oss=" + oldSelStart + ", ose="
                + oldSelEnd + ", nss=" + newSelStart + ", nse=" + newSelEnd
                + ", cs=" + candidatesStart + ", ce=" + candidatesEnd);
        //next UI thread loop, please recalculate the shift state

        updateShiftStateNow();

        mWord.setGlobalCursorPosition(newSelEnd);

        if (!isPredictionOn()) {
            return;// not relevant if no prediction is needed.
        }

        final InputConnection ic = getCurrentInputConnection();
        if (ic == null)
            return;// well, I can't do anything without this connection

        Log.d(TAG, "onUpdateSelection: ok, let's see what can be done");

        if (newSelStart != newSelEnd) {
            // text selection. can't predict in this mode
            Log.d(TAG, "onUpdateSelection: text selection.");
            abortCorrection(true, false);
        } else {
            // we have the following options (we are in an input which requires
            // predicting (mPredictionOn == true):
            // 1) predicting and moved inside the word
            // 2) predicting and moved outside the word
            // 2.1) to a new word
            // 2.2) to no word land
            // 3) not predicting
            // 3.1) to a new word
            // 3.2) to no word land

            // so, 1 and 2 requires that predicting is currently done, and the
            // cursor moved
            if (mPredicting) {
                if (newSelStart >= candidatesStart && newSelStart <= candidatesEnd) {
                    // 1) predicting and moved inside the word - just update the
                    // cursor position and shift state
                    // inside the currently selected word
                    int cursorPosition = newSelEnd - candidatesStart;
                    if (mWord.setCursorPosition(cursorPosition)) {
                        Log.d(TAG, "onUpdateSelection: cursor moving inside the predicting word");
                    }
                } else {
                    Log.d(TAG, "onUpdateSelection: cursor moving outside the currently predicting word");
                    abortCorrection(true, false);
                    // ask user whether to restart
                    postRestartWordSuggestion();
                }
            } else {
                Log.d(TAG,
                        "onUpdateSelection: not predicting at this moment, maybe the cursor is now at a new word?");
                if (TextEntryState.getState() == State.ACCEPTED_DEFAULT) {
                    if (mUndoCommitCursorPosition == oldSelStart && mUndoCommitCursorPosition != newSelStart) {
                        Log.d(TAG, "onUpdateSelection: I am in ACCEPTED_DEFAULT state, but the user moved the cursor, so it is not possible to undo_commit now.");
                        abortCorrection(true, false);
                    } else if (mUndoCommitCursorPosition == -2) {
                        Log.d(TAG, "onUpdateSelection: I am in ACCEPTED_DEFAULT state, time to store the position - I can only undo-commit from here.");
                        mUndoCommitCursorPosition = newSelStart;
                    }
                }
                postRestartWordSuggestion();
            }
        }
    }

    private void postRestartWordSuggestion() {
        mHandler.removeMessages(KeyboardUIStateHandler.MSG_RESTART_NEW_WORD_SUGGESTIONS);

        mHandler.sendMessageDelayed(mHandler.obtainMessage(KeyboardUIStateHandler.MSG_RESTART_NEW_WORD_SUGGESTIONS), 10 * ONE_FRAME_DELAY);
    }

    private boolean canRestartWordSuggestion() {
        if (mPredicting || !isPredictionOn() || !mAllowSuggestionsRestart
                || !mCurrentlyAllowSuggestionRestart || mInputView == null
                || !mInputView.isShown()) {
            // why?
            // mPredicting - if I'm predicting a word, I can not restart it..
            // right? I'm inside that word!
            // isPredictionOn() - this is obvious.
            // mAllowSuggestionsRestart - config settings
            // mCurrentlyAllowSuggestionRestart - workaround for
            // onInputStart(restarting == true)
            // mInputView == null - obvious, no?
            Log.d(TAG, "performRestartWordSuggestion: no need to restart: mPredicting=%s, isPredictionOn=%s, mAllowSuggestionsRestart=%s, mCurrentlyAllowSuggestionRestart=%s"
                    , mPredicting, isPredictionOn(), mAllowSuggestionsRestart, mCurrentlyAllowSuggestionRestart);
            return false;
        } else if (!isCursorTouchingWord()) {
            Log.d(TAG, "User moved cursor to no-man land. Bye bye.");
            return false;
        }

        return true;
    }

    public void performRestartWordSuggestion(final InputConnection ic) {
        // I assume ASK DOES NOT predict at this moment!

        // 2) predicting and moved outside the word - abort predicting, update
        // shift state
        // 2.1) to a new word - restart predicting on the new word
        // 2.2) to no word land - nothing else

        // this means that the new cursor position is outside the candidates
        // underline
        // this can be either because the cursor is really outside the
        // previously underlined (suggested)
        // or nothing was suggested.
        // in this case, we would like to reset the prediction and restart
        // if the user clicked inside a different word
        // restart required?
        if (canRestartWordSuggestion()) {// 2.1
            ic.beginBatchEdit();// don't want any events till I finish handling
            // this touch
            Log.d(TAG,
                    "User moved cursor to a word. Should I restart predition?");
            abortCorrection(true, false);

            // locating the word
            CharSequence toLeft = "";
            CharSequence toRight = "";
            while (true) {
                Log.d(TAG, "Checking left offset " + toLeft.length()
                        + ". Currently have '" + toLeft + "'");
                CharSequence newToLeft = ic.getTextBeforeCursor(
                        toLeft.length() + 1, 0);
                if (TextUtils.isEmpty(newToLeft)
                        || isWordSeparator(newToLeft.charAt(0))
                        || newToLeft.length() == toLeft.length()) {
                    break;
                }
                toLeft = newToLeft;
            }
            while (true) {
                Log.d(TAG, "Checking right offset " + toRight.length()
                        + ". Currently have '" + toRight + "'");
                CharSequence newToRight = ic.getTextAfterCursor(
                        toRight.length() + 1, 0);
                if (TextUtils.isEmpty(newToRight)
                        || isWordSeparator(newToRight.charAt(newToRight
                        .length() - 1))
                        || newToRight.length() == toRight.length()) {
                    break;
                }
                toRight = newToRight;
            }
            CharSequence word = toLeft.toString() + toRight.toString();
            Log.d(TAG, "Starting new prediction on word '" + word + "'.");
            mPredicting = word.length() > 0;
            mUndoCommitCursorPosition = -2;// so it will be marked the next time
            mWord.reset();

            final int[] tempNearByKeys = new int[1];

            for (int index = 0; index < word.length(); index++) {
                final char c = word.charAt(index);
                if (index == 0)
                    mWord.setFirstCharCapitalized(Character.isUpperCase(c));

                tempNearByKeys[0] = c;
                mWord.add(c, tempNearByKeys);

                TextEntryState.typedCharacter(c, false);
            }
            ic.deleteSurroundingText(toLeft.length(), toRight.length());
            ic.setComposingText(word, 1);
            // repositioning the cursor
            if (toRight.length() > 0) {
                final int cursorPosition = getCursorPosition(ic)
                        - toRight.length();
                Log.d(TAG,
                        "Repositioning the cursor inside the word to position "
                                + cursorPosition);
                ic.setSelection(cursorPosition, cursorPosition);
            }

            mWord.setCursorPosition(toLeft.length());
            ic.endBatchEdit();
            postUpdateSuggestions();
        } else {
            Log.d(TAG,
                    "performRestartWordSuggestion canRestartWordSuggestion == false");
        }
    }

    private void onPhysicalKeyboardKeyPressed() {
        if (mAskPrefs.hideSoftKeyboardWhenPhysicalKeyPressed())
            hideWindow();

        // For all other keys, if we want to do transformations on
        // text being entered with a hard keyboard, we need to process
        // it and do the appropriate action.
        // using physical keyboard is more annoying with candidate view in
        // the way
        // so we disable it.

        // to clear the underline.
        abortCorrection(true, false);
    }

    @Override
    public void onComputeInsets(@NonNull InputMethodService.Insets outInsets) {
        super.onComputeInsets(outInsets);
        if (!isFullscreenMode()) {
            outInsets.contentTopInsets = outInsets.visibleTopInsets;
        }
    }

    @Override
    public void onDisplayCompletions(CompletionInfo[] completions) {
        if (FeaturesSet.DEBUG_LOG) {
            Log.d(TAG, "Received completions:");
            for (int i = 0; i < (completions != null ? completions.length : 0); i++) {
                Log.d(TAG, "  #" + i + ": " + completions[i]);
            }
        }

        // completions should be shown if dictionary requires, or if we are in
        // full-screen and have outside completions
        if (mCompletionOn || (isFullscreenMode() && (completions != null))) {
            Log.v(TAG, "Received completions: completion should be shown: "
                    + mCompletionOn + " fullscreen:" + isFullscreenMode());
            mCompletions = completions;
            // we do completions :)

            mCompletionOn = true;
            if (completions == null) {
                Log.v(TAG,
                        "Received completions: completion is NULL. Clearing suggestions.");
                setSuggestions(null, false, false, false);
                return;
            }

            List<CharSequence> stringList = new ArrayList<>();
            for (CompletionInfo ci : completions) {
                if (ci != null) stringList.add(ci.getText());
            }
            Log.v(TAG, "Received completions: setting to suggestions view "
                    + stringList.size() + " completions.");
            // CharSequence typedWord = mWord.getTypedWord();
            setSuggestions(stringList, true, true, true);
            mWord.setPreferredWord(null);
            // I mean, if I'm here, it must be shown...
            setCandidatesViewShown(true);
        } else {
            Log.v(TAG, "Received completions: completions should not be shown.");
        }
    }

    @Override
    public void setCandidatesViewShown(boolean shown) {
        // we show predication only in on-screen keyboard
        // (onEvaluateInputViewShown)
        // or if the physical keyboard supports candidates
        // (mPredictionLandscape)
        final boolean shouldShow = shouldCandidatesStripBeShown() && shown;
        final boolean currentlyShown = mCandidatesParent != null && mCandidatesParent.getVisibility() == View.VISIBLE;
        super.setCandidatesViewShown(shouldShow);
        if (shouldShow != currentlyShown) {
            // I believe (can't confirm it) that candidates animation is kinda rare,
            // and it is better to load it on demand, then to keep it in memory always..
            if (shouldShow) {
                mCandidatesParent.setAnimation(
                        AnimationUtils.loadAnimation(this, R.anim.candidates_bottom_to_up_enter));
            } else {
                mCandidatesParent.setAnimation(
                        AnimationUtils.loadAnimation(this, R.anim.candidates_up_to_bottom_exit));
            }
        }
    }

    @Override
    public void setCandidatesView(@NonNull View view) {
        super.setCandidatesView(view);
        mCandidatesParent = view.getParent() instanceof View ? (View) view.getParent() : null;
    }

    private void clearSuggestions() {
        setSuggestions(null, false, false, false);
    }

    private void setSuggestions(List<CharSequence> suggestions,
                                boolean completions, boolean typedWordValid,
                                boolean haveMinimalSuggestion) {
        if (mCandidateView != null) {
            mCandidateView.setSuggestions(suggestions, completions,
                    typedWordValid, haveMinimalSuggestion && mAutoCorrectOn);
        }
    }

    @Override
    public boolean onEvaluateFullscreenMode() {
        if (getCurrentInputEditorInfo() != null) {
            final EditorInfo editorInfo = getCurrentInputEditorInfo();
            if ((editorInfo.imeOptions & EditorInfo.IME_FLAG_NO_FULLSCREEN) != 0) {
                //if the view DOES NOT want fullscreen, then do what it wants
                Log.d(TAG, "Will not go to Fullscreen because input view requested IME_FLAG_NO_FULLSCREEN");
                return false;
            } else if ((editorInfo.imeOptions & EditorInfo.IME_FLAG_NO_EXTRACT_UI) != 0) {
                Log.d(TAG, "Will not go to Fullscreen because input view requested IME_FLAG_NO_EXTRACT_UI");
                return false;

            }
        }

        switch (mOrientation) {
            case Configuration.ORIENTATION_LANDSCAPE:
                return mAskPrefs.getUseFullScreenInputInLandscape();
            default:
                return mAskPrefs.getUseFullScreenInputInPortrait();
        }
    }

    @Override
    public boolean onKeyDown(final int keyCode, @NonNull KeyEvent event) {
        final boolean shouldTranslateSpecialKeys = isInputViewShown();

        if (event.isPrintingKey()) onPhysicalKeyboardKeyPressed();

        mHardKeyboardAction.initializeAction(event, mMetaState);

        InputConnection ic = getCurrentInputConnection();

        switch (keyCode) {
            /****
             * SPECIAL translated HW keys If you add new keys here, do not forget
             * to add to the
             */
            case KeyEvent.KEYCODE_CAMERA:
                if (shouldTranslateSpecialKeys
                        && mAskPrefs.useCameraKeyForBackspaceBackword()) {
                    handleBackWord(getCurrentInputConnection());
                    return true;
                }
                // DO NOT DELAY CAMERA KEY with unneeded checks in default mark
                return super.onKeyDown(keyCode, event);
            case KeyEvent.KEYCODE_FOCUS:
                if (shouldTranslateSpecialKeys
                        && mAskPrefs.useCameraKeyForBackspaceBackword()) {
                    handleDeleteLastCharacter(false);
                    return true;
                }
                // DO NOT DELAY FOCUS KEY with unneeded checks in default mark
                return super.onKeyDown(keyCode, event);
            case KeyEvent.KEYCODE_VOLUME_UP:
                if (shouldTranslateSpecialKeys
                        && mAskPrefs.useVolumeKeyForLeftRight()) {
                    sendDownUpKeyEvents(KeyEvent.KEYCODE_DPAD_LEFT);
                    return true;
                }
                // DO NOT DELAY VOLUME UP KEY with unneeded checks in default
                // mark
                return super.onKeyDown(keyCode, event);
            case KeyEvent.KEYCODE_VOLUME_DOWN:
                if (shouldTranslateSpecialKeys
                        && mAskPrefs.useVolumeKeyForLeftRight()) {
                    sendDownUpKeyEvents(KeyEvent.KEYCODE_DPAD_RIGHT);
                    return true;
                }
                // DO NOT DELAY VOLUME DOWN KEY with unneeded checks in default
                // mark
                return super.onKeyDown(keyCode, event);
            /****
             * END of SPECIAL translated HW keys code section
             */
            case KeyEvent.KEYCODE_BACK:
                if (event.getRepeatCount() == 0 && mInputView != null) {
                    if (mInputView.handleBack()) {
                        // consuming the meta keys
                        if (ic != null) {
                            // translated, so we also take care of the metakeys
                            ic.clearMetaKeyStates(Integer.MAX_VALUE);
                        }
                        mMetaState = 0;
                        return true;
                    }
                }
                break;
            case 0x000000cc:// API 14: KeyEvent.KEYCODE_LANGUAGE_SWITCH
                switchToNextPhysicalKeyboard(ic);
                return true;
            case KeyEvent.KEYCODE_SHIFT_LEFT:
            case KeyEvent.KEYCODE_SHIFT_RIGHT:
                if (event.isAltPressed()
                        && Workarounds.isAltSpaceLangSwitchNotPossible()) {
                    switchToNextPhysicalKeyboard(ic);
                    return true;
                }
                // NOTE: letting it fall-through to the other meta-keys
            case KeyEvent.KEYCODE_ALT_LEFT:
            case KeyEvent.KEYCODE_ALT_RIGHT:
            case KeyEvent.KEYCODE_SYM:
                Log.d(TAG + "-meta-key",
                        getMetaKeysStates("onKeyDown before handle"));
                mMetaState = MyMetaKeyKeyListener.handleKeyDown(mMetaState,
                        keyCode, event);
                Log.d(TAG + "-meta-key",
                        getMetaKeysStates("onKeyDown after handle"));
                break;
            case KeyEvent.KEYCODE_SPACE:
                if ((event.isAltPressed() && !Workarounds
                        .isAltSpaceLangSwitchNotPossible())
                        || event.isShiftPressed()) {
                    switchToNextPhysicalKeyboard(ic);
                    return true;
                }
                // NOTE:
                // letting it fall through to the "default"
            default:

                // Fix issue 185, check if we should process key repeat
                if (!mAskPrefs.getUseRepeatingKeys() && event.getRepeatCount() > 0)
                    return true;

                if (mKeyboardSwitcher.isCurrentKeyboardPhysical()) {
                    // sometimes, the physical keyboard will delete input, and
                    // then
                    // add some.
                    // we'll try to make it nice
                    if (ic != null)
                        ic.beginBatchEdit();
                    try {
                        // issue 393, backword on the hw keyboard!
                        if (mAskPrefs.useBackword()
                                && keyCode == KeyEvent.KEYCODE_DEL
                                && event.isShiftPressed()) {
                            handleBackWord(ic);
                            return true;
                        } else/* if (event.isPrintingKey()) */ {
                            // http://article.gmane.org/gmane.comp.handhelds.openmoko.android-freerunner/629
                            AnyKeyboard current = mKeyboardSwitcher
                                    .getCurrentKeyboard();

                            HardKeyboardTranslator keyTranslator = (HardKeyboardTranslator) current;

                            if (BuildConfig.DEBUG) {
                                final String keyboardName = current
                                        .getKeyboardName();

                                Log.d(TAG, "Asking '" + keyboardName
                                        + "' to translate key: " + keyCode);
                                Log.v(TAG,
                                        "Hard Keyboard Action before translation: Shift: "
                                                + mHardKeyboardAction
                                                .isShiftActive()
                                                + ", Alt: "
                                                + mHardKeyboardAction.isAltActive()
                                                + ", Key code: "
                                                + mHardKeyboardAction.getKeyCode()
                                                + ", changed: "
                                                + mHardKeyboardAction
                                                .getKeyCodeWasChanged());
                            }

                            keyTranslator.translatePhysicalCharacter(
                                    mHardKeyboardAction, this);

                            Log.v(TAG,
                                    "Hard Keyboard Action after translation: Key code: "
                                            + mHardKeyboardAction.getKeyCode()
                                            + ", changed: "
                                            + mHardKeyboardAction
                                            .getKeyCodeWasChanged());
                            if (mHardKeyboardAction.getKeyCodeWasChanged()) {
                                final int translatedChar = mHardKeyboardAction
                                        .getKeyCode();
                                // typing my own.
                                onKey(translatedChar, null, -1, new int[]{translatedChar}, true/*faking from UI*/);
                                // my handling
                                // we are at a regular key press, so we'll
                                // update
                                // our meta-state member
                                mMetaState = MyMetaKeyKeyListener
                                        .adjustMetaAfterKeypress(mMetaState);
                                Log.d(TAG + "-meta-key",
                                        getMetaKeysStates("onKeyDown after adjust - translated"));
                                return true;
                            }
                        }
                    } finally {
                        if (ic != null)
                            ic.endBatchEdit();
                    }
                }
                if (event.isPrintingKey()) {
                    // we are at a regular key press, so we'll update our
                    // meta-state
                    // member
                    mMetaState = MyMetaKeyKeyListener
                            .adjustMetaAfterKeypress(mMetaState);
                    Log.d(TAG + "-meta-key",
                            getMetaKeysStates("onKeyDown after adjust"));
                }
        }
        return super.onKeyDown(keyCode, event);
    }

    private void switchToNextPhysicalKeyboard(InputConnection ic) {
        // consuming the meta keys
        if (ic != null) {
            ic.clearMetaKeyStates(Integer.MAX_VALUE);// translated, so
            // we also take
            // care of the
            // metakeys.
        }
        mMetaState = 0;
        // only physical keyboard
        nextKeyboard(getCurrentInputEditorInfo(),
                NextKeyboardType.AlphabetSupportsPhysical);
    }

    private void notifyKeyboardChangeIfNeeded() {
        // Log.d("anySoftKeyboard","notifyKeyboardChangeIfNeeded");
        // Thread.dumpStack();
        if (mKeyboardSwitcher == null)// happens on first onCreate.
            return;

        if ((mKeyboardSwitcher.isAlphabetMode())
                && !mKeyboardChangeNotificationType
                .equals(KEYBOARD_NOTIFICATION_NEVER)) {
            mInputMethodManager.showStatusIcon(mImeToken, getCurrentKeyboard()
                            .getKeyboardContext().getPackageName(),
                    getCurrentKeyboard().getKeyboardIconResId());
        }
    }

    public AnyKeyboard getCurrentKeyboard() {
        return mKeyboardSwitcher.getCurrentKeyboard();
    }

    public KeyboardSwitcher getKeyboardSwitcher() {
        return mKeyboardSwitcher;
    }

    @Override
    public boolean onKeyUp(int keyCode, @NonNull KeyEvent event) {
        Log.d(TAG, "onKeyUp keycode=%d", keyCode);
        switch (keyCode) {
            // Issue 248
            case KeyEvent.KEYCODE_VOLUME_DOWN:
            case KeyEvent.KEYCODE_VOLUME_UP:
                if (!isInputViewShown()) {
                    return super.onKeyUp(keyCode, event);
                }
                if (mAskPrefs.useVolumeKeyForLeftRight()) {
                    // no need of vol up/down sound
                    return true;
                }
            case KeyEvent.KEYCODE_DPAD_DOWN:
            case KeyEvent.KEYCODE_DPAD_UP:
            case KeyEvent.KEYCODE_DPAD_LEFT:
            case KeyEvent.KEYCODE_DPAD_RIGHT:
                if (mInputView != null && mInputView.isShown()
                        && mInputView.isShifted()) {
                    event = new KeyEvent(event.getDownTime(), event.getEventTime(),
                            event.getAction(), event.getKeyCode(),
                            event.getRepeatCount(), event.getDeviceId(),
                            event.getScanCode(), KeyEvent.META_SHIFT_LEFT_ON
                            | KeyEvent.META_SHIFT_ON);
                    InputConnection ic = getCurrentInputConnection();
                    if (ic != null)
                        ic.sendKeyEvent(event);

                    return true;
                }
                break;
            case KeyEvent.KEYCODE_ALT_LEFT:
            case KeyEvent.KEYCODE_ALT_RIGHT:
            case KeyEvent.KEYCODE_SHIFT_LEFT:
            case KeyEvent.KEYCODE_SHIFT_RIGHT:
            case KeyEvent.KEYCODE_SYM:
                mMetaState = MyMetaKeyKeyListener.handleKeyUp(mMetaState, keyCode, event);
                Log.d("AnySoftKeyboard-meta-key", getMetaKeysStates("onKeyUp"));
                setInputConnectionMetaStateAsCurrentMetaKeyKeyListenerState();
                break;
        }
        return super.onKeyUp(keyCode, event);
    }

    private String getMetaKeysStates(String place) {
        final int shiftState = MyMetaKeyKeyListener.getMetaState(mMetaState,
                MyMetaKeyKeyListener.META_SHIFT_ON);
        final int altState = MyMetaKeyKeyListener.getMetaState(mMetaState,
                MyMetaKeyKeyListener.META_ALT_ON);
        final int symState = MyMetaKeyKeyListener.getMetaState(mMetaState,
                MyMetaKeyKeyListener.META_SYM_ON);

        return "Meta keys state at " + place + "- SHIFT:" + shiftState
                + ", ALT:" + altState + " SYM:" + symState + " bits:"
                + MyMetaKeyKeyListener.getMetaState(mMetaState) + " state:"
                + mMetaState;
    }

    private void setInputConnectionMetaStateAsCurrentMetaKeyKeyListenerState() {
        InputConnection ic = getCurrentInputConnection();
        if (ic != null) {
            int clearStatesFlags = 0;
            if (MyMetaKeyKeyListener.getMetaState(mMetaState,
                    MyMetaKeyKeyListener.META_ALT_ON) == 0)
                clearStatesFlags += KeyEvent.META_ALT_ON;
            if (MyMetaKeyKeyListener.getMetaState(mMetaState,
                    MyMetaKeyKeyListener.META_SHIFT_ON) == 0)
                clearStatesFlags += KeyEvent.META_SHIFT_ON;
            if (MyMetaKeyKeyListener.getMetaState(mMetaState,
                    MyMetaKeyKeyListener.META_SYM_ON) == 0)
                clearStatesFlags += KeyEvent.META_SYM_ON;
            Log.d("AnySoftKeyboard-meta-key",
                    getMetaKeysStates("setInputConnectionMetaStateAsCurrentMetaKeyKeyListenerState with flags: "
                            + clearStatesFlags));
            ic.clearMetaKeyStates(clearStatesFlags);
        }
    }

    private boolean addToDictionaries(WordComposer suggestion,
                                      AutoDictionary.AdditionType type) {
        boolean added = checkAddToDictionary(suggestion, type);
        if (added) {
            Log.i(TAG, "Word '" + suggestion
                    + "' was added to the auto-dictionary.");
        }
        return added;
    }

    /**
     * Adds to the UserBigramDictionary and/or AutoDictionary
     */
    private boolean checkAddToDictionary(WordComposer suggestion,
                                         AutoDictionary.AdditionType type/*
                             * , boolean addToBigramDictionary
                             */) {
        if (suggestion == null || suggestion.length() < 1)
            return false;
        // Only auto-add to dictionary if auto-correct is ON. Otherwise we'll be
        // adding words in situations where the user or application really
        // didn't
        // want corrections enabled or learned.
        if (!mQuickFixes && !mShowSuggestions)
            return false;

        if (mAutoDictionary != null) {
            String suggestionToCheck = suggestion.getTypedWord().toString();
            if (!mSuggest.isValidWord(suggestionToCheck)) {

                final boolean added = mAutoDictionary.addWord(suggestion, type, this);
                if (added && mCandidateView != null) {
                    mCandidateView.notifyAboutWordAdded(suggestion.getTypedWord());
                }
                return added;
            }
        }
        return false;
    }

    private void commitTyped(InputConnection inputConnection) {
        if (mPredicting) {
            mPredicting = false;
            if (mWord.length() > 0) {
                if (inputConnection != null) {
                    inputConnection.commitText(
                            mWord.getTypedWord(), 1);
                }
                mCommittedLength = mWord.length();// mComposing.length();
                TextEntryState.acceptedTyped(mWord.getTypedWord());
                addToDictionaries(mWord, AutoDictionary.AdditionType.Typed);
            }
            if (mHandler.hasMessages(KeyboardUIStateHandler.MSG_UPDATE_SUGGESTIONS)) {
                postUpdateSuggestions(-1);
            }
        }
    }

    private void swapPunctuationAndSpace() {
        final InputConnection ic = getCurrentInputConnection();
        if (ic == null)
            return;
        if (!mAskPrefs.shouldSwapPunctuationAndSpace())
            return;
        CharSequence lastTwo = ic.getTextBeforeCursor(2, 0);
        if (BuildConfig.DEBUG) {
            String seps = "";
            for (Character c : mSentenceSeparators)
                seps += c;
            Log.d(TAG, "swapPunctuationAndSpace: lastTwo: '" + lastTwo
                    + "', mSentenceSeparators " + mSentenceSeparators.size()
                    + " '" + seps + "'");
        }
        if (lastTwo != null && lastTwo.length() == 2
                && lastTwo.charAt(0) == KeyCodes.SPACE
                && mSentenceSeparators.contains(lastTwo.charAt(1))) {
            ic.beginBatchEdit();
            ic.deleteSurroundingText(2, 0);
            ic.commitText(lastTwo.charAt(1) + " ", 1);
            ic.endBatchEdit();
            mJustAddedAutoSpace = true;
            Log.d(TAG, "swapPunctuationAndSpace: YES");
        }
    }

    private void swapPeriodAndSpace() {
        final InputConnection ic = getCurrentInputConnection();
        if (ic == null)
            return;
        CharSequence lastThree = ic.getTextBeforeCursor(3, 0);
        if (lastThree != null && lastThree.length() == 3
                && lastThree.charAt(0) == '.'
                && lastThree.charAt(1) == KeyCodes.SPACE
                && lastThree.charAt(2) == '.') {
            ic.beginBatchEdit();
            ic.deleteSurroundingText(3, 0);
            ic.commitText(".. ", 1);
            ic.endBatchEdit();
        }
    }

    private void doubleSpace() {
        // if (!mAutoPunctuate) return;
        if (!mAskPrefs.isDoubleSpaceChangesToPeriod())
            return;
        final InputConnection ic = getCurrentInputConnection();
        if (ic == null)
            return;
        CharSequence lastThree = ic.getTextBeforeCursor(3, 0);
        if (lastThree != null && lastThree.length() == 3
                && Character.isLetterOrDigit(lastThree.charAt(0))
                && lastThree.charAt(1) == KeyCodes.SPACE
                && lastThree.charAt(2) == KeyCodes.SPACE) {
            ic.beginBatchEdit();
            ic.deleteSurroundingText(2, 0);
            ic.commitText(". ", 1);
            ic.endBatchEdit();
            mJustAddedAutoSpace = true;
        }
    }

    private void removeTrailingSpace() {
        final InputConnection ic = getCurrentInputConnection();
        if (ic == null)
            return;

        CharSequence lastOne = ic.getTextBeforeCursor(1, 0);
        if (lastOne != null && lastOne.length() == 1
                && lastOne.charAt(0) == KeyCodes.SPACE) {
            ic.deleteSurroundingText(1, 0);
        }
    }

    public boolean addWordToDictionary(String word) {
        if (mUserDictionary != null) {
            boolean added = mUserDictionary.addWord(word, 128);
            if (added && mCandidateView != null)
                mCandidateView.notifyAboutWordAdded(word);
            return added;
        } else {
            return false;
        }
    }

    public void removeFromUserDictionary(String word) {
        mJustAutoAddedWord = false;
        if (mUserDictionary != null) {
            mUserDictionary.deleteWord(word);
            abortCorrection(true, false);
            if (mCandidateView != null)
                mCandidateView.notifyAboutRemovedWord(word);
        }
    }

    /**
     * Helper to determine if a given character code is alphabetic.
     */
    private boolean isAlphabet(int code) {
        // inner letters have more options: ' in English. " in Hebrew, and more.
        if (mPredicting)
            return getCurrentKeyboard().isInnerWordLetter((char) code);
        else
            return getCurrentKeyboard().isStartOfWordLetter((char) code);
    }

    public void onMultiTapStarted() {
        final InputConnection ic = getCurrentInputConnection();
        if (ic != null)
            ic.beginBatchEdit();
        handleDeleteLastCharacter(true);
        if (mInputView != null)
            mInputView.setShifted(mLastCharacterWasShifted);
    }

    public void onMultiTapEnded() {
        final InputConnection ic = getCurrentInputConnection();
        if (ic != null)
            ic.endBatchEdit();
    }

    public void onKey(int primaryCode, Key key, int multiTapIndex,
                      int[] nearByKeyCodes, boolean fromUI) {
        Log.d(TAG, "onKey " + primaryCode);
        final InputConnection ic = getCurrentInputConnection();

        switch (primaryCode) {
            case KeyCodes.ENTER:
            case KeyCodes.SPACE:
                //shortcut. Nothing more.
                handleSeparator(primaryCode);
                //should we switch to alphabet keyboard?
                if (!mKeyboardSwitcher.isAlphabetMode()) {
                    Log.d(TAG, "SPACE/ENTER while in symbols mode");
                    if (mAskPrefs.getSwitchKeyboardOnSpace()) {
                        Log.d(TAG, "Switching to Alphabet is required by the user");
                        mKeyboardSwitcher.nextKeyboard(getCurrentInputEditorInfo(), NextKeyboardType.Alphabet);
                    }
                }
                break;
            case KeyCodes.DELETE_WORD:
                if (ic == null)// if we don't want to do anything, lets check
                    // null first.
                    break;
                handleBackWord(ic);
                break;
            case KeyCodes.DELETE:
                if (ic == null)// if we don't want to do anything, lets check null first.
                    break;
                // we do backword if the shift is pressed while pressing
                // backspace (like in a PC)
                // but this is true ONLY if the device has multitouch, or the
                // user specifically asked for it
                if (mInputView != null
                        && mInputView.isShifted()
                        && !mInputView.getKeyboard().isShiftLocked()
                        && ((mDistinctMultiTouch && mShiftKeyState.isPressed()) || mAskPrefs.useBackword())) {
                    handleBackWord(ic);
                } else {
                    handleDeleteLastCharacter(false);
                }
                break;
            case KeyCodes.CLEAR_INPUT:
                if (ic != null) {
                    ic.beginBatchEdit();
                    commitTyped(ic);
                    ic.deleteSurroundingText(Integer.MAX_VALUE, Integer.MAX_VALUE);
                    ic.endBatchEdit();
                }
                break;
            case KeyCodes.CTRL:
                if ((!mDistinctMultiTouch) || (!fromUI))
                    handleControl();
                break;
            case KeyCodes.SHIFT:
                if ((!mDistinctMultiTouch) || (!fromUI))
                    handleShift();
                break;
            case KeyCodes.ARROW_LEFT:
                sendDownUpKeyEvents(KeyEvent.KEYCODE_DPAD_LEFT);
                break;
            case KeyCodes.ARROW_RIGHT:
                sendDownUpKeyEvents(KeyEvent.KEYCODE_DPAD_RIGHT);
                break;
            case KeyCodes.ARROW_UP:
                sendDownUpKeyEvents(KeyEvent.KEYCODE_DPAD_UP);
                break;
            case KeyCodes.ARROW_DOWN:
                sendDownUpKeyEvents(KeyEvent.KEYCODE_DPAD_DOWN);
                break;
            case KeyCodes.MOVE_HOME:
                if (Workarounds.getApiLevel() >= 11) {
                    sendDownUpKeyEvents(0x0000007a/*
                                             * API 11:
                                             * KeyEvent.KEYCODE_MOVE_HOME
                                             */);
                } else {
                    if (ic != null) {
                        CharSequence textBefore = ic.getTextBeforeCursor(1024, 0);
                        if (!TextUtils.isEmpty(textBefore)) {
                            int newPosition = textBefore.length() - 1;
                            while (newPosition > 0) {
                                char chatAt = textBefore.charAt(newPosition - 1);
                                if (chatAt == '\n' || chatAt == '\r') {
                                    break;
                                }
                                newPosition--;
                            }
                            if (newPosition < 0)
                                newPosition = 0;
                            ic.setSelection(newPosition, newPosition);
                        }
                    }
                }
                break;
            case KeyCodes.MOVE_END:
                if (Workarounds.getApiLevel() >= 11) {
                    //API 11: KeyEvent.KEYCODE_MOVE_END
                    sendDownUpKeyEvents(0x0000007b);
                } else {
                    if (ic != null) {
                        CharSequence textAfter = ic.getTextAfterCursor(1024, 0);
                        if (!TextUtils.isEmpty(textAfter)) {
                            int newPosition = 1;
                            while (newPosition < textAfter.length()) {
                                char chatAt = textAfter.charAt(newPosition);
                                if (chatAt == '\n' || chatAt == '\r') {
                                    break;
                                }
                                newPosition++;
                            }
                            if (newPosition > textAfter.length())
                                newPosition = textAfter.length();
                            try {
                                CharSequence textBefore = ic.getTextBeforeCursor(Integer.MAX_VALUE, 0);
                                if (!TextUtils.isEmpty(textBefore)) {
                                    newPosition = newPosition + textBefore.length();
                                }
                                ic.setSelection(newPosition, newPosition);
                            } catch (Throwable e/*I'm using Integer.MAX_VALUE, it's scary.*/) {
                                Log.w(TAG, "Failed to getTextBeforeCursor.", e);
                            }
                        }
                    }
                }
                break;
            case KeyCodes.VOICE_INPUT:
                if (mVoiceRecognitionTrigger.isInstalled()) {
                    mVoiceRecognitionTrigger.startVoiceRecognition(getCurrentKeyboard().getDefaultDictionaryLocale());
                } else {
                    Intent voiceInputNotInstalledIntent = new Intent(getApplicationContext(), VoiceInputNotInstalledActivity.class);
                    voiceInputNotInstalledIntent.setFlags(Intent.FLAG_ACTIVITY_NEW_TASK);
                    startActivity(voiceInputNotInstalledIntent);
                }
                break;
            case KeyCodes.CANCEL:
                if (mOptionsDialog == null || !mOptionsDialog.isShowing()) {
                    handleClose();
                }
                break;
            case KeyCodes.SETTINGS:
                showOptionsMenu();
                break;
            case KeyCodes.SPLIT_LAYOUT:
            case KeyCodes.MERGE_LAYOUT:
            case KeyCodes.COMPACT_LAYOUT_TO_RIGHT:
            case KeyCodes.COMPACT_LAYOUT_TO_LEFT:
                if (getCurrentKeyboard() != null && mInputView != null) {
                    mKeyboardInCondensedMode = CondenseType.fromKeyCode(primaryCode);
                    AnyKeyboard currentKeyboard = getCurrentKeyboard();
                    setKeyboardStuffBeforeSetToView(currentKeyboard);
                    mInputView.setKeyboard(currentKeyboard);
                }
                break;
            case KeyCodes.DOMAIN:
                onText(key, mAskPrefs.getDomainText());
                break;
            case KeyCodes.QUICK_TEXT:
                if (mDoNotFlipQuickTextKeyAndPopupFunctionality) {
                    outputCurrentQuickTextKey(key);
                } else {
                    openQuickTextPopup(key);
                }
                break;
            case KeyCodes.QUICK_TEXT_POPUP:
                if (mDoNotFlipQuickTextKeyAndPopupFunctionality) {
                    openQuickTextPopup(key);
                } else {
                    outputCurrentQuickTextKey(key);
                }
                break;
            case KeyCodes.MODE_SYMOBLS:
                nextKeyboard(getCurrentInputEditorInfo(), NextKeyboardType.Symbols);
                break;
            case KeyCodes.MODE_ALPHABET:
                if (mKeyboardSwitcher.shouldPopupForLanguageSwitch()) {
                    showLanguageSelectionDialog();
                } else
                    nextKeyboard(getCurrentInputEditorInfo(),
                            NextKeyboardType.Alphabet);
                break;
            case KeyCodes.UTILITY_KEYBOARD:
                mInputView.openUtilityKeyboard();
                break;
            case KeyCodes.MODE_ALPHABET_POPUP:
                showLanguageSelectionDialog();
                break;
            case KeyCodes.ALT:
                nextAlterKeyboard(getCurrentInputEditorInfo());
                break;
            case KeyCodes.KEYBOARD_CYCLE:
                nextKeyboard(getCurrentInputEditorInfo(), NextKeyboardType.Any);
                break;
            case KeyCodes.KEYBOARD_REVERSE_CYCLE:
                nextKeyboard(getCurrentInputEditorInfo(),
                        NextKeyboardType.PreviousAny);
                break;
            case KeyCodes.KEYBOARD_CYCLE_INSIDE_MODE:
                nextKeyboard(getCurrentInputEditorInfo(),
                        NextKeyboardType.AnyInsideMode);
                break;
            case KeyCodes.KEYBOARD_MODE_CHANGE:
                nextKeyboard(getCurrentInputEditorInfo(),
                        NextKeyboardType.OtherMode);
                break;
            case KeyCodes.CLIPBOARD:
                Clipboard cp = AnyApplication.getFrankenRobot().embody(
                        new Clipboard.ClipboardDiagram(getApplicationContext()));
                CharSequence clipboardText = cp.getText();
                if (!TextUtils.isEmpty(clipboardText)) {
                    onText(key, clipboardText);
                }
                break;
            case KeyCodes.TAB:
                sendTab();
                break;
            case KeyCodes.ESCAPE:
                sendEscape();
                break;
            default:
                // Issue 146: Right to left langs require reversed parenthesis
                if (mKeyboardSwitcher.isRightToLeftMode()) {
                    if (primaryCode == (int) ')')
                        primaryCode = (int) '(';
                    else if (primaryCode == (int) '(')
                        primaryCode = (int) ')';
                }

                if (isWordSeparator(primaryCode)) {
                    handleSeparator(primaryCode);
                } else {
                    if (mControlKeyState.isActive() && primaryCode >= 32 && primaryCode < 127) {
                        // http://en.wikipedia.org/wiki/Control_character#How_control_characters_map_to_keyboards
                        int controlCode = primaryCode & 31;
                        Log.d(TAG, "CONTROL state: Char was %d and now it is %d", primaryCode, controlCode);
                        if (controlCode == 9) {
                            sendTab();
                        } else {
                            ic.commitText(Character.toString((char) controlCode), 1);
                        }
                    } else {
                        handleCharacter(primaryCode, key, multiTapIndex,
                                nearByKeyCodes);
                    }
                    // resetting the mSpaceSent, which is set to true upon selecting candidate
                    mJustAddedAutoSpace = false;
                }
                break;
        }
    }

    private void openQuickTextPopup(Key key) {
        if (mInputView != null) {
            mInputView.showQuickKeysView(key);
        }
    }

    private void outputCurrentQuickTextKey(Key key) {
        QuickTextKey quickTextKey = QuickTextKeyFactory.getCurrentQuickTextKey(this);
        if (TextUtils.isEmpty(mOverrideQuickTextText))
            onText(key, quickTextKey.getKeyOutputText());
        else
            onText(key, mOverrideQuickTextText);
    }

    private boolean isTerminalEmulation() {
        EditorInfo ei = getCurrentInputEditorInfo();
        if (ei == null) return false;

        switch(ei.packageName) {
            case "org.connectbot":
            case "org.woltage.irssiconnectbot":
            case "com.pslib.connectbot":
            case "com.sonelli.juicessh":
                return ei.inputType == 0;
            default:
                return false;
        }
    }

    private void sendTab() {
        InputConnection ic = getCurrentInputConnection();
        if (ic == null)
            return;
        boolean tabHack = isTerminalEmulation();

        // Note: tab and ^I don't work in ConnectBot, hackish workaround
        if (tabHack) {
            ic.sendKeyEvent(new KeyEvent(KeyEvent.ACTION_DOWN,
                    KeyEvent.KEYCODE_DPAD_CENTER));
            ic.sendKeyEvent(new KeyEvent(KeyEvent.ACTION_UP,
                    KeyEvent.KEYCODE_DPAD_CENTER));
            ic.sendKeyEvent(new KeyEvent(KeyEvent.ACTION_DOWN,
                    KeyEvent.KEYCODE_I));
            ic.sendKeyEvent(new KeyEvent(KeyEvent.ACTION_UP, KeyEvent.KEYCODE_I));
        } else {
            ic.sendKeyEvent(new KeyEvent(KeyEvent.ACTION_DOWN,
                    KeyEvent.KEYCODE_TAB));
            ic.sendKeyEvent(new KeyEvent(KeyEvent.ACTION_UP,
                    KeyEvent.KEYCODE_TAB));
        }
    }

    private void sendEscape() {
        InputConnection ic = getCurrentInputConnection();
        if (ic == null)
            return;
        if (isTerminalEmulation()) {
            sendKeyChar((char) 27);
        } else {
            ic.sendKeyEvent(new KeyEvent(KeyEvent.ACTION_DOWN, 111 /* KEYCODE_ESCAPE */));
            ic.sendKeyEvent(new KeyEvent(KeyEvent.ACTION_UP, 111 /* KEYCODE_ESCAPE */));
        }
    }

    public void setKeyboardStuffBeforeSetToView(AnyKeyboard currentKeyboard) {
        currentKeyboard.setCondensedKeys(mKeyboardInCondensedMode);
    }

    private void showLanguageSelectionDialog() {
        KeyboardAddOnAndBuilder[] builders = mKeyboardSwitcher
                .getEnabledKeyboardsBuilders();
        AlertDialog.Builder builder = new AlertDialog.Builder(this);
        builder.setCancelable(true);
        builder.setIcon(R.drawable.ic_launcher);
        builder.setTitle(getResources().getString(
                R.string.select_keyboard_popup_title));
        builder.setNegativeButton(android.R.string.cancel, null);
        ArrayList<CharSequence> keyboardsIds = new ArrayList<>();
        ArrayList<CharSequence> keyboards = new ArrayList<>();
        // going over all enabled keyboards
        for (KeyboardAddOnAndBuilder keyboardBuilder : builders) {
            keyboardsIds.add(keyboardBuilder.getId());
            String name = keyboardBuilder.getName();

            keyboards.add(name);
        }

        final CharSequence[] ids = new CharSequence[keyboardsIds.size()];
        final CharSequence[] items = new CharSequence[keyboards.size()];
        keyboardsIds.toArray(ids);
        keyboards.toArray(items);

        builder.setItems(items, new DialogInterface.OnClickListener() {
            public void onClick(DialogInterface di, int position) {
                di.dismiss();

                if ((position < 0) || (position >= items.length)) {
                    Log.d(TAG, "Keyboard selection popup canceled");
                } else {
                    CharSequence id = ids[position];
                    Log.d(TAG, "User selected '%s' with id %s", items[position], id);
                    EditorInfo currentEditorInfo = getCurrentInputEditorInfo();
                    mKeyboardSwitcher.nextAlphabetKeyboard(currentEditorInfo, id.toString());
                    setKeyboardFinalStuff(NextKeyboardType.Alphabet);
                }
            }
        });

        mOptionsDialog = builder.create();
        Window window = mOptionsDialog.getWindow();
        WindowManager.LayoutParams lp = window.getAttributes();
        lp.token = mInputView.getWindowToken();
        lp.type = WindowManager.LayoutParams.TYPE_APPLICATION_ATTACHED_DIALOG;
        window.setAttributes(lp);
        window.addFlags(WindowManager.LayoutParams.FLAG_ALT_FOCUSABLE_IM);
        mOptionsDialog.show();
    }

    public void onText(Key key, CharSequence text) {
        Log.d(TAG, "onText: '%s'", text);
        InputConnection ic = getCurrentInputConnection();
        if (ic == null)
            return;
        ic.beginBatchEdit();
        if (mPredicting) {
            commitTyped(ic);
        }
        abortCorrection(true, false);
        ic.commitText(text, 1);
        ic.endBatchEdit();

        mJustAddedAutoSpace = false;
        mJustAddOnText = text;
    }

    private boolean performOnTextDeletion(InputConnection ic) {
        if (mJustAddOnText != null && ic != null) {
            final CharSequence onTextText = mJustAddOnText;
            mJustAddOnText = null;
            //just now, the user had cause onText to add text to input.
            //but after that, immediately pressed delete. So I'm guessing deleting the entire text is needed
            final int onTextLength = onTextText.length();
            Log.d(TAG, "Deleting the entire 'onText' input " + onTextText);
            CharSequence cs = ic.getTextBeforeCursor(onTextLength, 0);
            if (onTextText.equals(cs)) {
                ic.deleteSurroundingText(onTextLength, 0);
                return true;
            }
        }

        return false;
    }

    private void handleBackWord(InputConnection ic) {
        if (ic == null) {
            return;
        }

        if (performOnTextDeletion(ic))
            return;

        if (mPredicting) {
            mWord.reset();
            mPredicting = false;
            ic.setComposingText("", 1);
            postUpdateSuggestions();
            return;
        }
        // I will not delete more than 128 characters. Just a safe-guard.
        // this will also allow me do just one call to getTextBeforeCursor!
        // Which is always good. This is a part of issue 951.
        CharSequence cs = ic.getTextBeforeCursor(128, 0);
        if (TextUtils.isEmpty(cs)) {
            return;// nothing to delete
        }
        // TWO OPTIONS
        // 1) Either we do like Linux and Windows (and probably ALL desktop
        // OSes):
        // Delete all the characters till a complete word was deleted:
        /*
         * What to do: We delete until we find a separator (the function
         * isBackWordStopChar). Note that we MUST delete a delete a whole word!
         * So if the back-word starts at separators, we'll delete those, and then
         * the word before: "test this,       ," -> "test "
         */
        // Pro: same as desktop
        // Con: when auto-caps is on (the default), this will delete the
        // previous word, which can be annoying..
        // E.g., Writing a sentence, then a period, then ASK will auto-caps,
        // then when the user press backspace (for some reason),
        // the entire previous word deletes.

        // 2) Or we delete all the characters till we encounter a separator, but
        // delete at least one character.
        /*
         * What to do: We delete until we find a separator (the function
         * isBackWordStopChar). Note that we MUST delete a delete at least one
         * character "test this, " -> "test this," -> "test this" -> "test "
         */
        // Pro: Supports auto-caps, and mostly similar to desktop OSes
        // Con: Not all desktop use-cases are here.

        // For now, I go with option 2, but I'm open for discussion.

        // 2b) "test this, " -> "test this"

        final int inputLength = cs.length();
        int idx = inputLength - 1;// it's OK since we checked whether cs is
        // empty after retrieving it.
        while (idx > 0 && !isBackWordStopChar((int) cs.charAt(idx))) {
            idx--;
        }
        ic.deleteSurroundingText(inputLength - idx, 0);// it is always > 0 !
    }

    private void handleDeleteLastCharacter(boolean forMultiTap) {
        InputConnection ic = getCurrentInputConnection();

        if (!forMultiTap && performOnTextDeletion(ic))
            return;

        boolean deleteChar = false;
        if (mPredicting) {
            final boolean wordManipulation = mWord.length() > 0
                    && mWord.cursorPosition() > 0;
            if (wordManipulation) {
                mWord.deleteLast();
                final int cursorPosition;
                if (mWord.cursorPosition() != mWord.length())
                    cursorPosition = getCursorPosition(ic);
                else
                    cursorPosition = -1;

                if (cursorPosition >= 0)
                    ic.beginBatchEdit();

                ic.setComposingText(mWord.getTypedWord(), 1);
                if (mWord.length() == 0) {
                    mPredicting = false;
                } else if (cursorPosition >= 0) {
                    ic.setSelection(cursorPosition - 1, cursorPosition - 1);
                }

                if (cursorPosition >= 0)
                    ic.endBatchEdit();

                postUpdateSuggestions();
            } else {
                ic.deleteSurroundingText(1, 0);
            }
        } else {
            deleteChar = true;
        }

        TextEntryState.backspace();
        if (TextEntryState.getState() == TextEntryState.State.UNDO_COMMIT) {
            revertLastWord(deleteChar);
        } else if (deleteChar) {
            if (mCandidateView != null
                    && mCandidateView.dismissAddToDictionaryHint()) {
                // Go back to the suggestion mode if the user canceled the
                // "Touch again to save".
                // NOTE: we don't revert the word when backspacing
                // from a manual suggestion pick. We deliberately chose a
                // different behavior only in the case of picking the first
                // suggestion (typed word). It's intentional to have made this
                // inconsistent with backspacing after selecting other
                // suggestions.
                revertLastWord(true/*this is a Delete character*/);
            } else {
                if (!forMultiTap) {
                    sendDownUpKeyEvents(KeyEvent.KEYCODE_DEL);
                } else {
                    // this code tries to delete the text in a different way,
                    // because of multi-tap stuff
                    // using "deleteSurroundingText" will actually get the input
                    // updated faster!
                    // but will not handle "delete all selected text" feature,
                    // hence the "if (!forMultiTap)" above
                    final CharSequence beforeText = ic == null ? null : ic.getTextBeforeCursor(1, 0);
                    final int textLengthBeforeDelete = (TextUtils.isEmpty(beforeText)) ? 0 : beforeText.length();
                    if (textLengthBeforeDelete > 0)
                        ic.deleteSurroundingText(1, 0);
                    else
                        sendDownUpKeyEvents(KeyEvent.KEYCODE_DEL);
                }
            }
        }
    }

    private void handleControl() {
        if (mInputView != null && mKeyboardSwitcher.isAlphabetMode()) {
            mInputView.setControl(mControlKeyState.isActive());
        }
    }

    private void handleShift() {
        if (mInputView != null) {
            Log.d(TAG, "shift Setting UI active:%s, locked: %s", mShiftKeyState.isActive(), mShiftKeyState.isLocked());
            mInputView.setShifted(mShiftKeyState.isActive());
            mInputView.setShiftLocked(mShiftKeyState.isLocked());
        }
    }

    private void abortCorrection(boolean force, boolean forever) {
        mSuggest.resetNextWordSentence();
        mJustAutoAddedWord = false;
        if (force || TextEntryState.isCorrecting()) {
            Log.d(TAG, "abortCorrection will actually abort correct");
            mHandler.removeMessages(KeyboardUIStateHandler.MSG_UPDATE_SUGGESTIONS);
            mHandler.removeMessages(KeyboardUIStateHandler.MSG_RESTART_NEW_WORD_SUGGESTIONS);

            final InputConnection ic = getCurrentInputConnection();
            if (ic != null)
                ic.finishComposingText();

            clearSuggestions();

            TextEntryState.reset();
            mUndoCommitCursorPosition = -2;
            mWord.reset();
            mPredicting = false;
            mJustAddedAutoSpace = false;
            mJustAutoAddedWord = false;
            if (forever) {
                Log.d(TAG, "abortCorrection will abort correct forever");
                mPredictionOn = false;
                setCandidatesViewShown(false);
                if (mSuggest != null) {
                    mSuggest.setCorrectionMode(false, false);
                }
            }
        }
    }

    private void handleCharacter(final int primaryCode, Key key,
                                 int multiTapIndex, int[] nearByKeyCodes) {
        Log.d(TAG, "handleCharacter: " + primaryCode + ", isPredictionOn:"
                + isPredictionOn() + ", mPredicting:" + mPredicting);
        if (!mPredicting && isPredictionOn() && isAlphabet(primaryCode)
                && !isCursorTouchingWord()) {
            mPredicting = true;
            mUndoCommitCursorPosition = -2;// so it will be marked the next time
            mWord.reset();
            mAutoCorrectOn = mAutoComplete;
        }

        mLastCharacterWasShifted = (mInputView != null)
                && mInputView.isShifted();

        // if (mLastSelectionStart == mLastSelectionEnd &&
        // TextEntryState.isCorrecting()) {
        // abortCorrection(false);
        // }

        final int primaryCodeForShow;
        if (mInputView != null) {
            if (mInputView.isShifted()) {
                if (key != null && key instanceof AnyKey) {
                    AnyKey anyKey = (AnyKey) key;
                    int[] shiftCodes = anyKey.shiftedCodes;
                    primaryCodeForShow = shiftCodes != null
                            && shiftCodes.length > multiTapIndex ? shiftCodes[multiTapIndex]
                            : Character.toUpperCase(primaryCode);
                } else {
                    primaryCodeForShow = Character.toUpperCase(primaryCode);
                }
            } else {
                primaryCodeForShow = primaryCode;
            }
        } else {
            primaryCodeForShow = primaryCode;
        }

        if (mPredicting) {
            if ((mInputView != null) && mInputView.isShifted()
                    && mWord.cursorPosition() == 0) {
                mWord.setFirstCharCapitalized(true);
            }

            final InputConnection ic = getCurrentInputConnection();
            if (mWord.add(primaryCodeForShow, nearByKeyCodes)) {
                Toast note = Toast
                        .makeText(
                                getApplicationContext(),
                                "Check the logcat for a note from AnySoftKeyboard developers!",
                                Toast.LENGTH_LONG);
                note.show();

                Log.i(TAG,
                        "*******************"
                                + "\nNICE!!! You found the our easter egg! http://www.dailymotion.com/video/x3zg90_gnarls-barkley-crazy-2006-mtv-star_music\n"
                                + "\nAnySoftKeyboard R&D team would like to thank you for using our keyboard application."
                                + "\nWe hope you enjoying it, we enjoyed making it."
                                + "\nWhile developing this application, we heard Gnarls Barkley's Crazy quite a lot, and would like to share it with you."
                                + "\n"
                                + "\nThanks."
                                + "\nMenny Even Danan, Hezi Cohen, Hugo Lopes, Henrik Andersson, Sami Salonen, and Lado Kumsiashvili."
                                + "\n*******************");

                Intent easterEgg = new Intent(
                        Intent.ACTION_VIEW,
                        Uri.parse("http://www.dailymotion.com/video/x3zg90_gnarls-barkley-crazy-2006-mtv-star_music"));
                easterEgg.setFlags(Intent.FLAG_ACTIVITY_NEW_TASK);
                startActivity(easterEgg);
            }
            if (ic != null) {
                final int cursorPosition;
                if (mWord.cursorPosition() != mWord.length()) {
                    Log.d(TAG,
                            "Cursor is not at the end of the word. I'll need to reposition");
                    cursorPosition = getCursorPosition(ic);
                } else {
                    cursorPosition = -1;
                }

                if (cursorPosition >= 0)
                    ic.beginBatchEdit();

                ic.setComposingText(mWord.getTypedWord(), 1);
                if (cursorPosition >= 0) {
                    ic.setSelection(cursorPosition + 1, cursorPosition + 1);
                    ic.endBatchEdit();
                }
            }
            // this should be done ONLY if the key is a letter, and not a inner
            // character (like ').
            if (Character.isLetter((char) primaryCodeForShow)) {
                postUpdateSuggestions();
            } else {
                // just replace the typed word in the candidates view
                if (mCandidateView != null)
                    mCandidateView.replaceTypedWord(mWord.getTypedWord());
            }
        } else {
            sendKeyChar((char) primaryCodeForShow);
        }
        TextEntryState.typedCharacter((char) primaryCodeForShow, false);
        mJustAutoAddedWord = false;
    }

    private void handleSeparator(int primaryCode) {
        Log.d(TAG, "handleSeparator: " + primaryCode);

        // Should dismiss the "Touch again to save" message when handling
        // separator
        if (mCandidateView != null && mCandidateView.dismissAddToDictionaryHint()) {
            postUpdateSuggestions();
        }

        boolean pickedDefault = false;
        // Handle separator
        InputConnection ic = getCurrentInputConnection();
        if (ic != null) {
            ic.beginBatchEdit();
        }
        // this is a special case, when the user presses a separator WHILE
        // inside the predicted word.
        // in this case, I will want to just dump the separator.
        final boolean separatorInsideWord = (mWord.cursorPosition() < mWord.length());

        if (mPredicting && !separatorInsideWord) {
            // In certain languages where single quote is a separator, it's
            // better
            // not to auto correct, but accept the typed word. For instance,
            // in Italian dov' should not be expanded to dove' because the
            // elision
            // requires the last vowel to be removed.
            //Also, ACTION does not invoke default picking. See https://github.com/AnySoftKeyboard/AnySoftKeyboard/issues/198
            if (mAutoCorrectOn && primaryCode != '\'' && primaryCode != KeyCodes.ENTER) {
                pickedDefault = pickDefaultSuggestion();
                // Picked the suggestion by the space key. We consider this
                // as "added an auto space".
                if (primaryCode == KeyCodes.SPACE) {
                    mJustAddedAutoSpace = true;
                }
            } else {
                commitTyped(ic);
                abortCorrection(true, false);
            }
        } else if (separatorInsideWord) {
            // when putting a separator in the middle of a word, there is no
            // need to do correction, or keep knowledge
            abortCorrection(true, false);
        }

        if (mJustAddedAutoSpace && primaryCode == KeyCodes.ENTER) {
            removeTrailingSpace();
            mJustAddedAutoSpace = false;
        }

        final EditorInfo ei = getCurrentInputEditorInfo();
        if (primaryCode == KeyCodes.ENTER && mShiftKeyState.isActive() && ic != null && ei != null && (ei.imeOptions & EditorInfo.IME_MASK_ACTION) != EditorInfo.IME_ACTION_NONE) {
            //power-users feature ahead: Shift+Enter
            //getting away from firing the default editor action, by forcing newline
            ic.commitText("\n", 1);
        } else {
            sendKeyChar((char) primaryCode);
        }

        // Handle the case of ". ." -> " .." with auto-space if necessary
        // before changing the TextEntryState.
        if (mJustAddedAutoSpace && primaryCode == '.') {
            swapPeriodAndSpace();
        }

        TextEntryState.typedCharacter((char) primaryCode, true);
        if (TextEntryState.getState() == TextEntryState.State.PUNCTUATION_AFTER_ACCEPTED
                && primaryCode != KeyCodes.ENTER) {
            swapPunctuationAndSpace();
        } else if (/* isPredictionOn() && */primaryCode == ' ') {
            doubleSpace();
        }
        if (pickedDefault && mWord.getPreferredWord() != null) {
            TextEntryState.acceptedDefault(mWord.getTypedWord(), mWord.getPreferredWord());
        }
        if (ic != null) {
            ic.endBatchEdit();
        }
    }

    private void handleClose() {
        boolean closeSelf = true;

        if (mInputView != null)
            closeSelf = mInputView.closing();

        if (closeSelf) {
            commitTyped(getCurrentInputConnection());
            requestHideSelf(0);
            abortCorrection(true, true);
            TextEntryState.endSession();
        }
    }

    private void postUpdateSuggestions() {
        postUpdateSuggestions(5 * ONE_FRAME_DELAY);
    }

    /**
     * posts an update suggestions request to the messages queue. Removes any previous request.
     *
     * @param delay negative value will cause the call to be done now, in this thread.
     */
    private void postUpdateSuggestions(long delay) {
        mHandler.removeMessages(KeyboardUIStateHandler.MSG_UPDATE_SUGGESTIONS);
        if (delay > 0)
            mHandler.sendMessageDelayed(mHandler.obtainMessage(KeyboardUIStateHandler.MSG_UPDATE_SUGGESTIONS), delay);
        else if (delay == 0)
            mHandler.sendMessage(mHandler.obtainMessage(KeyboardUIStateHandler.MSG_UPDATE_SUGGESTIONS));
        else
            performUpdateSuggestions();
    }

    private boolean isPredictionOn() {
        return mPredictionOn;
    }

    private boolean shouldCandidatesStripBeShown() {
        return mShowSuggestions && onEvaluateInputViewShown();
    }

    /*package*/ void performUpdateSuggestions() {
        Log.d(TAG, "performUpdateSuggestions: has mSuggest:"
                + (mSuggest != null) + ", isPredictionOn:"
                + isPredictionOn() + ", mPredicting:" + mPredicting
                + ", mQuickFixes:" + mQuickFixes + " mShowSuggestions:"
                + mShowSuggestions);
        // Check if we have a suggestion engine attached.
        if (mSuggest == null) {
            return;
        }

        // final boolean showSuggestions = (mCandidateView != null &&
        // mPredicting
        // && isPredictionOn() && shouldCandidatesStripBeShown());

        if (mCandidateCloseText != null)// in API3 this variable is null
            mCandidateCloseText.setVisibility(View.GONE);

        if (!mPredicting) {
            setSuggestions(null, false, false, false);
            return;
        }

        List<CharSequence> stringList = mSuggest.getSuggestions(/* mInputView, */mWord, false);
        boolean correctionAvailable = mSuggest.hasMinimalCorrection();
        // || mCorrectionMode == mSuggest.CORRECTION_FULL;
        CharSequence typedWord = mWord.getTypedWord();
        // If we're in basic correct
        boolean typedWordValid = mSuggest.isValidWord(typedWord);

        if (mShowSuggestions || mQuickFixes) {
            correctionAvailable |= typedWordValid;
        }

        // Don't auto-correct words with multiple capital letter
        correctionAvailable &= !mWord.isMostlyCaps();
        correctionAvailable &= !TextEntryState.isCorrecting();

        setSuggestions(stringList, false, typedWordValid, correctionAvailable);
        if (stringList.size() > 0) {
            if (correctionAvailable && !typedWordValid && stringList.size() > 1) {
                mWord.setPreferredWord(stringList.get(1));
            } else {
                mWord.setPreferredWord(typedWord);
            }
        } else {
            mWord.setPreferredWord(null);
        }
        setCandidatesViewShown(shouldCandidatesStripBeShown() || mCompletionOn);
    }

    private boolean pickDefaultSuggestion() {

        // Complete any pending candidate query first
        if (mHandler.hasMessages(KeyboardUIStateHandler.MSG_UPDATE_SUGGESTIONS)) {
            postUpdateSuggestions(-1);
        }

        final CharSequence bestWord = mWord.getPreferredWord();
        Log.d(TAG, "pickDefaultSuggestion: bestWord:" + bestWord);

        if (!TextUtils.isEmpty(bestWord)) {
            final CharSequence typedWord = mWord.getTypedWord();
            TextEntryState.acceptedDefault(typedWord, bestWord);
            final boolean fixed = !typedWord.equals(pickSuggestion(bestWord, !bestWord.equals(typedWord)));
            if (!fixed) {//if the word typed was auto-replaced, we should not learn it.
                // Add the word to the auto dictionary if it's not a known word
                addToDictionaries(mWord, AutoDictionary.AdditionType.Typed);
            }
            return true;
        }
        return false;
    }

    public void pickSuggestionManually(int index, CharSequence suggestion) {
        Log.d(TAG, "pickSuggestionManually: index " + index
                + " suggestion " + suggestion);
        final boolean correcting = TextEntryState.isCorrecting();
        final InputConnection ic = getCurrentInputConnection();
        if (ic != null) {
            ic.beginBatchEdit();
        }
        try {
            if (mCompletionOn && mCompletions != null && index >= 0
                    && index < mCompletions.length) {
                CompletionInfo ci = mCompletions[index];
                if (ic != null) {
                    ic.commitCompletion(ci);
                }
                mCommittedLength = suggestion.length();
                if (mCandidateView != null) {
                    mCandidateView.clear();
                }
                return;
            }
            pickSuggestion(suggestion, correcting);

            TextEntryState.acceptedSuggestion(mWord.getTypedWord(), suggestion);
            // Follow it with a space
            if (mAutoSpace && !correcting) {
                sendSpace();
                mJustAddedAutoSpace = true;
            }
            // Add the word to the auto dictionary if it's not a known word
            mJustAutoAddedWord = false;
            if (index == 0) {
                mJustAutoAddedWord = addToDictionaries(mWord, AutoDictionary.AdditionType.Picked);
            }

            final boolean showingAddToDictionaryHint = !mJustAutoAddedWord
                    && index == 0
                    && (mQuickFixes || mShowSuggestions)
                    && !mSuggest.isValidWord(suggestion)// this is for the case
                    // that the word was
                    // auto-added upon
                    // picking
                    && !mSuggest.isValidWord(suggestion.toString().toLowerCase(getCurrentKeyboard().getLocale()));

            if (!mJustAutoAddedWord) {
                /*
                 * if (!correcting) { // Fool the state watcher so that a
                 * subsequent backspace will // not do a revert, unless // we
                 * just did a correction, in which case we need to stay in //
                 * TextEntryState.State.PICKED_SUGGESTION state.
                 * TextEntryState.typedCharacter((char) KeyCodes.SPACE, true);
                 * setNextSuggestions(); } else if (!showingAddToDictionaryHint)
                 * { // If we're not showing the "Touch again to save", then
                 * show // corrections again. // In case the cursor position
                 * doesn't change, make sure we show // the suggestions again.
                 * clearSuggestions(); // postUpdateOldSuggestions(); }
                 */
                if (showingAddToDictionaryHint && mCandidateView != null) {
                    mCandidateView.showAddToDictionaryHint(suggestion);
                }
            }
        } finally {
            if (ic != null) {
                ic.endBatchEdit();
            }
        }
    }

    /**
     * Commits the chosen word to the text field and saves it for later
     * retrieval.
     *
     * @param suggestion the suggestion picked by the user to be committed to the text
     *                   field
     * @param correcting whether this is due to a correction of an existing word.
     */
    private CharSequence pickSuggestion(CharSequence suggestion, boolean correcting) {
        if (mShiftKeyState.isLocked()) {
            suggestion = suggestion.toString().toUpperCase(getCurrentKeyboard().getLocale());
        } else if (preferCapitalization() || (mKeyboardSwitcher.isAlphabetMode() && mShiftKeyState.isActive())) {
            suggestion = Character.toUpperCase(suggestion.charAt(0)) + suggestion.subSequence(1, suggestion.length()).toString();
        }

        mWord.setPreferredWord(suggestion);
        InputConnection ic = getCurrentInputConnection();
        if (ic != null) {
            if (correcting) {
                AnyApplication.getDeviceSpecific().commitCorrectionToInputConnection(ic, mWord);
                // and drawing pop-out text
                mInputView.popTextOutOfKey(mWord.getPreferredWord());
            } else {
                ic.commitText(suggestion, 1);
            }
        }
        mPredicting = false;
        mCommittedLength = suggestion.length();
<<<<<<< HEAD

        setSuggestions(mSuggest.getNextSuggestions(mWord), false, false, false);
=======
        setSuggestions(null, false, false, false);
        //setSuggestions(mSuggest.getNextSuggestions(mWord), false, false, false);
>>>>>>> 22ef80ce

        return suggestion;
    }

    private boolean isCursorTouchingWord() {
        InputConnection ic = getCurrentInputConnection();
        if (ic == null)
            return false;

        CharSequence toLeft = ic.getTextBeforeCursor(1, 0);
        // It is not exactly clear to me why, but sometimes, although I request
        // 1 character, I get
        // the entire text. This causes me to incorrectly detect restart
        // suggestions...
        if (!TextUtils.isEmpty(toLeft) && toLeft.length() == 1
                && !isWordSeparator(toLeft.charAt(0))) {
            return true;
        }

        CharSequence toRight = ic.getTextAfterCursor(1, 0);
        return (!TextUtils.isEmpty(toRight)) &&
                (toRight.length() == 1) &&
                (!isWordSeparator(toRight.charAt(0)));
    }

    public void revertLastWord(boolean deleteChar) {
        Log.d(TAG, "revertLastWord deleteChar:" + deleteChar
                + ", mWord.size:" + mWord.length() + " mPredicting:"
                + mPredicting + " mCommittedLength" + mCommittedLength);

        final int length = mWord.length();// mComposing.length();
        if (!mPredicting && length > 0) {
            mAutoCorrectOn = false;
            final CharSequence typedWord = mWord.getTypedWord();
            final InputConnection ic = getCurrentInputConnection();
            mPredicting = true;
            mUndoCommitCursorPosition = -2;
            ic.beginBatchEdit();
            // mJustRevertedSeparator = ic.getTextBeforeCursor(1, 0);
            if (deleteChar)
                ic.deleteSurroundingText(1, 0);
            int toDelete = mCommittedLength;
            CharSequence toTheLeft = ic
                    .getTextBeforeCursor(mCommittedLength, 0);
            if (toTheLeft != null && toTheLeft.length() > 0
                    && isWordSeparator(toTheLeft.charAt(0))) {
                toDelete--;
            }
            ic.deleteSurroundingText(toDelete, 0);
            ic.setComposingText(typedWord/* mComposing */, 1);
            TextEntryState.backspace();
            ic.endBatchEdit();
            postUpdateSuggestions(-1);
            if (mJustAutoAddedWord && mUserDictionary != null) {
                // we'll also need to REMOVE the word from the user dictionary
                // now...
                // Since the user revert the committed word, and ASK auto-added
                // that word, this word will need to be removed.
                removeFromUserDictionary(typedWord.toString());
            }
        } else {
            sendDownUpKeyEvents(KeyEvent.KEYCODE_DEL);
            // mJustRevertedSeparator = null;
        }
    }

    public boolean isWordSeparator(int code) {
        return (!isAlphabet(code));
    }

    private void sendSpace() {
        sendKeyChar((char) KeyCodes.SPACE);
    }

    public boolean preferCapitalization() {
        return mWord.isFirstCharCapitalized();
    }

    private void nextAlterKeyboard(EditorInfo currentEditorInfo) {
        Log.d(TAG, "nextAlterKeyboard: currentEditorInfo.inputType="
                + currentEditorInfo.inputType);

        // AnyKeyboard currentKeyboard = mKeyboardSwitcher.getCurrentKeyboard();
        if (getCurrentKeyboard() == null) {
            Log.d(TAG,
                    "nextKeyboard: Looking for next keyboard. No current keyboard.");
        } else {
            Log.d(TAG,
                    "nextKeyboard: Looking for next keyboard. Current keyboard is:"
                            + getCurrentKeyboard().getKeyboardName());
        }

        mKeyboardSwitcher.nextAlterKeyboard(currentEditorInfo);

        Log.i(TAG, "nextAlterKeyboard: Setting next keyboard to: "
                + getCurrentKeyboard().getKeyboardName());
    }

    private void nextKeyboard(EditorInfo currentEditorInfo,
                              KeyboardSwitcher.NextKeyboardType type) {
        Log.d(TAG, "nextKeyboard: currentEditorInfo.inputType="
                + currentEditorInfo.inputType + " type:" + type);

        // in numeric keyboards, the LANG key will go back to the original
        // alphabet keyboard-
        // so no need to look for the next keyboard, 'mLastSelectedKeyboard'
        // holds the last
        // keyboard used.
        AnyKeyboard keyboard = mKeyboardSwitcher.nextKeyboard(currentEditorInfo, type);

        if (!(keyboard instanceof GenericKeyboard)) {
            mSentenceSeparators = keyboard.getSentenceSeparators();
        }
        setKeyboardFinalStuff(type);
    }

    private void setKeyboardFinalStuff( KeyboardSwitcher.NextKeyboardType type) {
        mShiftKeyState.reset();
        mControlKeyState.reset();
        // changing dictionary
        setDictionariesForCurrentKeyboard();
        // Notifying if needed
        if ((mKeyboardChangeNotificationType.equals(KEYBOARD_NOTIFICATION_ALWAYS))
                || (mKeyboardChangeNotificationType.equals(KEYBOARD_NOTIFICATION_ON_PHYSICAL) && (type == NextKeyboardType.AlphabetSupportsPhysical))) {
            notifyKeyboardChangeIfNeeded();
        }
        postUpdateSuggestions();
        updateShiftStateNow();
    }

    public void onSwipeRight(boolean onSpaceBar, boolean twoFingersGesture) {
        final int keyCode = mAskPrefs.getGestureSwipeRightKeyCode(onSpaceBar, twoFingersGesture);
        Log.d(TAG, "onSwipeRight " + ((onSpaceBar) ? " + space" : "") + ((twoFingersGesture) ? " + two-fingers" : "")
                + " => code " + keyCode);
        if (keyCode != 0)
            mSwitchAnimator
                    .doSwitchAnimation(AnimationType.SwipeRight, keyCode);
    }

    public void onSwipeLeft(boolean onSpaceBar, boolean twoFingersGesture) {
        final int keyCode = mAskPrefs.getGestureSwipeLeftKeyCode(onSpaceBar, twoFingersGesture);
        Log.d(TAG, "onSwipeLeft " + ((onSpaceBar) ? " + space" : "") + ((twoFingersGesture) ? " + two-fingers" : "")
                + " => code " + keyCode);
        if (keyCode != 0)
            mSwitchAnimator.doSwitchAnimation(AnimationType.SwipeLeft, keyCode);
    }

    public void onSwipeDown(boolean onSpaceBar) {
        final int keyCode = mAskPrefs.getGestureSwipeDownKeyCode();
        Log.d(TAG, "onSwipeDown " + ((onSpaceBar) ? " + space" : "")
                + " => code " + keyCode);
        if (keyCode != 0)
            onKey(keyCode, null, -1, new int[]{keyCode}, false);
    }

    public void onSwipeUp(boolean onSpaceBar) {
        final int keyCode = mAskPrefs.getGestureSwipeUpKeyCode(onSpaceBar);
        Log.d(TAG, "onSwipeUp " + ((onSpaceBar) ? " + space" : "")
                + " => code " + keyCode);
        if (keyCode != 0) {
            onKey(keyCode, null, -1, new int[]{keyCode}, false);
        }
    }

    public void onPinch() {
        final int keyCode = mAskPrefs.getGesturePinchKeyCode();
        Log.d(TAG, "onPinch => code " + keyCode);
        if (keyCode != 0)
            onKey(keyCode, null, -1, new int[]{keyCode}, false);
    }

    public void onSeparate() {
        final int keyCode = mAskPrefs.getGestureSeparateKeyCode();
        Log.d(TAG, "onSeparate => code " + keyCode);
        if (keyCode != 0)
            onKey(keyCode, null, -1, new int[]{keyCode}, false);
    }

    private void sendKeyDown(InputConnection ic, int key) {
        if (ic != null)
            ic.sendKeyEvent(new KeyEvent(KeyEvent.ACTION_DOWN, key));
    }

    private void sendKeyUp(InputConnection ic, int key) {
        if (ic != null)
            ic.sendKeyEvent(new KeyEvent(KeyEvent.ACTION_UP, key));
    }

    public void onPress(int primaryCode) {
        InputConnection ic = getCurrentInputConnection();
        Log.d(TAG, "onPress:" + primaryCode);
        if (mVibrationDuration > 0 && primaryCode != 0) {
            mVibrator.vibrate(mVibrationDuration);
        }

        if (primaryCode == KeyCodes.SHIFT) {
            mShiftKeyState.onPress();
            handleShift();
        } else {
            mShiftKeyState.onOtherKeyPressed();
        }

        if (primaryCode == KeyCodes.CTRL) {
            mControlKeyState.onPress();
            handleControl();
            sendKeyDown(ic, 113); // KeyEvent.KEYCODE_CTRL_LEFT (API 11 and up)
        } else {
            mControlKeyState.onOtherKeyPressed();
        }

        if (mSoundOn && (!mSilentMode) && primaryCode != 0) {
            final int keyFX;
            switch (primaryCode) {
                case 13:
                case KeyCodes.ENTER:
                    keyFX = AudioManager.FX_KEYPRESS_RETURN;
                    break;
                case KeyCodes.DELETE:
                    keyFX = AudioManager.FX_KEYPRESS_DELETE;
                    break;
                case KeyCodes.SPACE:
                    keyFX = AudioManager.FX_KEYPRESS_SPACEBAR;
                    break;
                default:
                    keyFX = AudioManager.FX_KEY_CLICK;
            }
            final float fxVolume;
            // creating scoop to make sure volume and maxVolume
            // are not used
            {
                final int volume;
                final int maxVolume;
                if (mSoundVolume > 0) {
                    volume = mSoundVolume;
                    maxVolume = 100;
                    // pre-eclair
                    // volume is between 0..8 (float)
                    // eclair
                    // volume is between 0..1 (float)
                    if (Workarounds.getApiLevel() >= 5) {
                        fxVolume = ((float) volume) / ((float) maxVolume);
                    } else {
                        fxVolume = 8 * ((float) volume) / ((float) maxVolume);
                    }
                } else {
                    fxVolume = -1.0f;
                }

            }

            Log.d(TAG, "Sound on key-pressed. Sound ID:" + keyFX
                    + " with volume " + fxVolume);

            mAudioManager.playSoundEffect(keyFX, fxVolume);
        }
    }

    public void onRelease(int primaryCode) {
        InputConnection ic = getCurrentInputConnection();
        Log.d(TAG, "onRelease:" + primaryCode);
        if (primaryCode == KeyCodes.SHIFT) {
            mShiftKeyState.onRelease(mAskPrefs.getMultiTapTimeout());
            handleShift();
        } else {
            if (mShiftKeyState.onOtherKeyReleased()) {
                updateShiftStateNow();
            }
        }

        if (primaryCode == KeyCodes.CTRL) {
            sendKeyUp(ic, 113); // KeyEvent.KEYCODE_CTRL_LEFT
            mControlKeyState.onRelease(mAskPrefs.getMultiTapTimeout());
            handleControl();
        } else {
            mControlKeyState.onOtherKeyReleased();
        }
    }

    // update flags for silent mode
    public void updateRingerMode() {
        mSilentMode = (mAudioManager.getRingerMode() != AudioManager.RINGER_MODE_NORMAL);
    }

    private void loadSettings() {
        // Get the settings preferences
        SharedPreferences sp = PreferenceManager
                .getDefaultSharedPreferences(this);

        mVibrationDuration = Integer
                .parseInt(sp
                        .getString(
                                getString(R.string.settings_key_vibrate_on_key_press_duration),
                                getString(R.string.settings_default_vibrate_on_key_press_duration)));

        mSoundOn = sp.getBoolean(getString(R.string.settings_key_sound_on),
                getResources().getBoolean(R.bool.settings_default_sound_on));
        if (mSoundOn) {
            Log.i(TAG,
                    "Loading sounds effects from AUDIO_SERVICE due to configuration change.");
            mAudioManager.loadSoundEffects();
        }
        // checking the volume
        boolean customVolume = sp.getBoolean("use_custom_sound_volume", false);
        int newVolume;
        if (customVolume) {
            newVolume = sp.getInt("custom_sound_volume", 0) + 1;
            Log.i(TAG, "Custom volume checked: " + newVolume + " out of 100");
        } else {
            Log.i(TAG, "Custom volume un-checked.");
            newVolume = -1;
        }
        mSoundVolume = newVolume;

        // in order to support the old type of configuration
        mKeyboardChangeNotificationType = sp
                .getString(
                        getString(R.string.settings_key_physical_keyboard_change_notification_type),
                        getString(R.string.settings_default_physical_keyboard_change_notification_type));

        // now clearing the notification, and it will be re-shown if needed
        mInputMethodManager.hideStatusIcon(mImeToken);
        // mNotificationManager.cancel(KEYBOARD_NOTIFICATION_ID);
        // should it be always on?
        if (mKeyboardChangeNotificationType
                .equals(KEYBOARD_NOTIFICATION_ALWAYS))
            notifyKeyboardChangeIfNeeded();

        mAutoCap = sp.getBoolean("auto_caps", true);

        mShowSuggestions = sp.getBoolean("candidates_on", true);

        setDictionariesForCurrentKeyboard();

        mAutoComplete = sp.getBoolean("auto_complete", true)
                && mShowSuggestions;

        mQuickFixes = sp.getBoolean("quick_fix", true);

        mAllowSuggestionsRestart = sp.getBoolean(
                getString(R.string.settings_key_allow_suggestions_restart),
                getResources().getBoolean(
                        R.bool.settings_default_allow_suggestions_restart));

        mAutoCorrectOn = mAutoComplete;

        mDoNotFlipQuickTextKeyAndPopupFunctionality =
                sp.getBoolean(getString(R.string.settings_key_do_not_flip_quick_key_codes_functionality),
                        getResources().getBoolean(R.bool.settings_default_do_not_flip_quick_keys_functionality));

        mOverrideQuickTextText = sp.getString(getString(R.string.settings_key_emoticon_default_text), null);

        mMinimumWordCorrectionLength = sp.getInt(getString(R.string.settings_key_min_length_for_word_correction__), 2);
        if (mSuggest != null)
            mSuggest.setMinimumWordLengthForCorrection(mMinimumWordCorrectionLength);

        setInitialCondensedState(getResources().getConfiguration());
    }

    private void setDictionariesForCurrentKeyboard() {
        if (mSuggest != null) {
            if (!mPredictionOn) {
                Log.d(TAG,
                        "No suggestion is required. I'll try to release memory from the dictionary.");
                // DictionaryFactory.getInstance().releaseAllDictionaries();
                mSuggest.setMainDictionary(getApplicationContext(), null);
                mSuggest.setUserDictionary(null);
                mSuggest.setAutoDictionary(null);
                mLastDictionaryRefresh = -1;
            } else {
                mLastDictionaryRefresh = SystemClock.elapsedRealtime();
                // It null at the creation of the application.
                if ((mKeyboardSwitcher != null)
                        && mKeyboardSwitcher.isAlphabetMode()) {
                    AnyKeyboard currentKeyboard = mKeyboardSwitcher.getCurrentKeyboard();

                    // if there is a mapping in the settings, we'll use that,
                    // else we'll
                    // return the default
                    String mappingSettingsKey = getDictionaryOverrideKey(currentKeyboard);
                    String defaultDictionary = currentKeyboard.getDefaultDictionaryLocale();
                    String dictionaryValue = mPrefs.getString(mappingSettingsKey, null);

                    final DictionaryAddOnAndBuilder dictionaryBuilder;

                    if (dictionaryValue == null) {
                        dictionaryBuilder = ExternalDictionaryFactory.getDictionaryBuilderByLocale(
                                currentKeyboard.getDefaultDictionaryLocale(), getApplicationContext());
                    } else {
                        Log.d(TAG, "Default dictionary '%s' for keyboard '%s' has been overridden to '%s'",
                                defaultDictionary, currentKeyboard.getKeyboardPrefId(), dictionaryValue);
                        dictionaryBuilder = ExternalDictionaryFactory.getDictionaryBuilderById(dictionaryValue, getApplicationContext());
                    }

                    mSuggest.setMainDictionary(getApplicationContext(), dictionaryBuilder);
                    String localeForSupportingDictionaries = dictionaryBuilder != null ?
                            dictionaryBuilder.getLanguage() : defaultDictionary;
                    mUserDictionary = mSuggest.getDictionaryFactory().createUserDictionary(getApplicationContext(), localeForSupportingDictionaries);
                    mSuggest.setUserDictionary(mUserDictionary);

                    mAutoDictionary = mSuggest.getDictionaryFactory().createAutoDictionary(getApplicationContext(), localeForSupportingDictionaries);
                    mSuggest.setAutoDictionary(mAutoDictionary);
                    mSuggest.setContactsDictionary(getApplicationContext(), mAskPrefs.useContactsDictionary());
                }
            }
        }
    }

    private void launchSettings() {
        handleClose();
        Intent intent = new Intent();
        intent.setClass(AnySoftKeyboard.this, MainSettingsActivity.class);
        intent.setFlags(Intent.FLAG_ACTIVITY_NEW_TASK);
        startActivity(intent);
    }

    private void launchDictionaryOverriding() {
        final String dictionaryOverridingKey = getDictionaryOverrideKey(getCurrentKeyboard());
        final String dictionaryOverrideValue = mPrefs.getString(
                dictionaryOverridingKey, null);
        AlertDialog.Builder builder = new AlertDialog.Builder(this);
        builder.setCancelable(true);
        builder.setIcon(R.drawable.ic_launcher);
        builder.setTitle(getResources().getString(
                R.string.override_dictionary_title,
                getCurrentKeyboard().getKeyboardName()));
        builder.setNegativeButton(android.R.string.cancel, null);
        ArrayList<CharSequence> dictionaryIds = new ArrayList<>();
        ArrayList<CharSequence> dictionaries = new ArrayList<>();
        // null dictionary is handled as the default for the keyboard
        dictionaryIds.add(null);
        final String SELECTED = "\u2714 ";
        final String NOT_SELECTED = "- ";
        if (dictionaryOverrideValue == null)
            dictionaries.add(SELECTED + getString(R.string.override_dictionary_default));
        else
            dictionaries.add(NOT_SELECTED + getString(R.string.override_dictionary_default));
        // going over all installed dictionaries
        for (DictionaryAddOnAndBuilder dictionaryBuilder : ExternalDictionaryFactory
                .getAllAvailableExternalDictionaries(getApplicationContext())) {
            dictionaryIds.add(dictionaryBuilder.getId());
            String description;
            if (dictionaryOverrideValue != null
                    && dictionaryBuilder.getId()
                    .equals(dictionaryOverrideValue))
                description = SELECTED;
            else
                description = NOT_SELECTED;
            description += dictionaryBuilder.getName();
            if (!TextUtils.isEmpty(dictionaryBuilder.getDescription())) {
                description += " (" + dictionaryBuilder.getDescription() + ")";
            }
            dictionaries.add(description);
        }

        final CharSequence[] ids = new CharSequence[dictionaryIds.size()];
        final CharSequence[] items = new CharSequence[dictionaries.size()];
        dictionaries.toArray(items);
        dictionaryIds.toArray(ids);

        builder.setItems(items, new DialogInterface.OnClickListener() {
            public void onClick(DialogInterface di, int position) {
                di.dismiss();
                Editor editor = mPrefs.edit();
                switch (position) {
                    case 0:
                        Log.d(TAG,
                                "Dictionary overriden disabled. User selected default.");
                        editor.remove(dictionaryOverridingKey);
                        showToastMessage(R.string.override_disabled, true);
                        break;
                    default:
                        if ((position < 0) || (position >= items.length)) {
                            Log.d(TAG, "Dictionary override dialog canceled.");
                        } else {
                            CharSequence id = ids[position];
                            String selectedDictionaryId = (id == null) ? null : id
                                    .toString();
                            String selectedLanguageString = items[position]
                                    .toString();
                            Log.d(TAG,
                                    "Dictionary override. User selected "
                                            + selectedLanguageString
                                            + " which corresponds to id "
                                            + ((selectedDictionaryId == null) ? "(null)"
                                            : selectedDictionaryId));
                            editor.putString(dictionaryOverridingKey,
                                    selectedDictionaryId);
                            showToastMessage(
                                    getString(R.string.override_enabled,
                                            selectedLanguageString), true);
                        }
                        break;
                }
                editor.commit();
                setDictionariesForCurrentKeyboard();
            }
        });

        mOptionsDialog = builder.create();
        Window window = mOptionsDialog.getWindow();
        WindowManager.LayoutParams lp = window.getAttributes();
        lp.token = mInputView.getWindowToken();
        lp.type = WindowManager.LayoutParams.TYPE_APPLICATION_ATTACHED_DIALOG;
        window.setAttributes(lp);
        window.addFlags(WindowManager.LayoutParams.FLAG_ALT_FOCUSABLE_IM);
        mOptionsDialog.show();
    }

    private void showOptionsMenu() {
        AlertDialog.Builder builder = new AlertDialog.Builder(this);
        builder.setCancelable(true);
        builder.setIcon(R.drawable.ic_launcher);
        builder.setNegativeButton(android.R.string.cancel, null);
        CharSequence itemSettings = getString(R.string.ime_settings);
        CharSequence itemOverrideDictionary = getString(R.string.override_dictionary);
        CharSequence itemInputMethod = getString(R.string.change_ime);
        builder.setItems(new CharSequence[]{itemSettings,
                        itemOverrideDictionary, itemInputMethod},
                new DialogInterface.OnClickListener() {
                    public void onClick(DialogInterface di, int position) {
                        di.dismiss();
                        switch (position) {
                            case 0:
                                launchSettings();
                                break;
                            case 1:
                                launchDictionaryOverriding();
                                break;
                            case 2:
                                ((InputMethodManager) getSystemService(Context.INPUT_METHOD_SERVICE))
                                        .showInputMethodPicker();
                                break;
                        }
                    }
                });
        builder.setTitle(getResources().getString(R.string.ime_name));
        mOptionsDialog = builder.create();
        Window window = mOptionsDialog.getWindow();
        WindowManager.LayoutParams lp = window.getAttributes();
        lp.token = mInputView.getWindowToken();
        lp.type = WindowManager.LayoutParams.TYPE_APPLICATION_ATTACHED_DIALOG;
        window.setAttributes(lp);
        window.addFlags(WindowManager.LayoutParams.FLAG_ALT_FOCUSABLE_IM);
        mOptionsDialog.show();
    }

    @Override
    public void onConfigurationChanged(Configuration newConfig) {

        // If orientation changed while predicting, commit the change
        if (newConfig.orientation != mOrientation) {

            setInitialCondensedState(newConfig);

            commitTyped(getCurrentInputConnection());
            mOrientation = newConfig.orientation;

            mKeyboardSwitcher.makeKeyboards(true);
            // new WxH. need new object.
            mSentenceSeparators = getCurrentKeyboard().getSentenceSeparators();

            // should it be always on?
            if (mKeyboardChangeNotificationType.equals(KEYBOARD_NOTIFICATION_ALWAYS))
                notifyKeyboardChangeIfNeeded();
        }

        super.onConfigurationChanged(newConfig);
    }

    private void setInitialCondensedState(Configuration newConfig) {
        final String defaultCondensed = mAskPrefs.getInitialKeyboardCondenseState();
        mKeyboardInCondensedMode = CondenseType.None;
        switch (defaultCondensed) {
            case "split_always":
                mKeyboardInCondensedMode = CondenseType.Split;
                break;
            case "split_in_landscape":
                if (newConfig.orientation == Configuration.ORIENTATION_LANDSCAPE)
                    mKeyboardInCondensedMode = CondenseType.Split;
                else
                    mKeyboardInCondensedMode = CondenseType.None;
                break;
            case "compact_right_always":
                mKeyboardInCondensedMode = CondenseType.CompactToRight;
                break;
            case "compact_left_always":
                mKeyboardInCondensedMode = CondenseType.CompactToLeft;
                break;
        }

        Log.d(TAG, "setInitialCondensedState: defaultCondensed is "
                + defaultCondensed + " and mKeyboardInCondensedMode is "
                + mKeyboardInCondensedMode);
    }

    public void onSharedPreferenceChanged(SharedPreferences sharedPreferences,
                                          String key) {
        Log.d(TAG, "onSharedPreferenceChanged - key:" + key);
        AnyApplication.requestBackupToCloud();

        boolean isKeyboardKey = key
                .startsWith(KeyboardAddOnAndBuilder.KEYBOARD_PREF_PREFIX);
        boolean isDictionaryKey = key.startsWith("dictionary_");
        boolean isQuickTextKey = key
                .equals(getString(R.string.settings_key_active_quick_text_key));
        if (isKeyboardKey || isDictionaryKey || isQuickTextKey) {
            mKeyboardSwitcher.makeKeyboards(true);
        }

        loadSettings();

        if (isDictionaryKey
                || key.equals(getString(R.string.settings_key_use_contacts_dictionary))
                || key.equals(getString(R.string.settings_key_auto_dictionary_threshold))) {
            setDictionariesForCurrentKeyboard();
        } else if (
            // key.equals(getString(R.string.settings_key_top_keyboard_row_id)) ||
                key.equals(getString(R.string.settings_key_ext_kbd_bottom_row_key))
                        || key.equals(getString(R.string.settings_key_ext_kbd_top_row_key))
                        || key.equals(getString(R.string.settings_key_ext_kbd_ext_ketboard_key))
                        || key.equals(getString(R.string.settings_key_ext_kbd_hidden_bottom_row_key))
                        || key.equals(getString(R.string.settings_key_keyboard_theme_key))
                        || key.equals("zoom_factor_keys_in_portrait")
                        || key.equals("zoom_factor_keys_in_landscape")
                        || key.equals(getString(R.string.settings_key_smiley_icon_on_smileys_key))
                        || key.equals(getString(R.string.settings_key_long_press_timeout))
                        || key.equals(getString(R.string.settings_key_multitap_timeout))
                        || key.equals(getString(R.string.settings_key_default_split_state))) {
            // in some cases we do want to force keyboards recreations
            resetKeyboardView(key
                    .equals(getString(R.string.settings_key_keyboard_theme_key)));
        }
    }

    /*
     * public void appendCharactersToInput(CharSequence textToCommit) { if
     * (DEBUG) Log.d(TAG, "appendCharactersToInput: '"+ textToCommit+"'");
     * for(int index=0; index<textToCommit.length(); index++) { final char c =
     * textToCommit.charAt(index); mWord.add(c, new int[]{c}); }
     * //mComposing.append(textToCommit); if (mPredictionOn)
     * getCurrentInputConnection().setComposingText(mWord.getTypedWord(),
     * textToCommit.length()); else commitTyped(getCurrentInputConnection());
     * updateShiftKeyState(getCurrentInputEditorInfo()); }
     */
    public void deleteLastCharactersFromInput(int countToDelete) {
        if (countToDelete == 0)
            return;

        final int currentLength = mWord.length();
        boolean shouldDeleteUsingCompletion;
        if (currentLength > 0) {
            shouldDeleteUsingCompletion = true;
            if (currentLength > countToDelete) {
                // mComposing.delete(currentLength - countToDelete,
                // currentLength);

                int deletesLeft = countToDelete;
                while (deletesLeft > 0) {
                    mWord.deleteLast();
                    deletesLeft--;
                }
            } else {
                // mComposing.setLength(0);
                mWord.reset();
            }
        } else {
            shouldDeleteUsingCompletion = false;
        }
        InputConnection ic = getCurrentInputConnection();
        if (ic != null) {
            if (mPredictionOn && shouldDeleteUsingCompletion) {
                ic.setComposingText(mWord.getTypedWord()/* mComposing */, 1);
                // updateCandidates();
            } else {
                ic.deleteSurroundingText(countToDelete, 0);
            }
        }
    }

    public void showToastMessage(int resId, boolean forShortTime) {
        CharSequence text = getResources().getText(resId);
        showToastMessage(text, forShortTime);
    }

    private void showToastMessage(CharSequence text, boolean forShortTime) {
        int duration = forShortTime ? Toast.LENGTH_SHORT : Toast.LENGTH_LONG;
        Log.v(TAG, "showToastMessage: '" + text + "'. For: "
                + duration);
        Toast.makeText(this.getApplication(), text, duration).show();
    }

    @Override
    public void onLowMemory() {
        Log.w(TAG,
                "The OS has reported that it is low on memory!. I'll try to clear some cache.");
        mKeyboardSwitcher.onLowMemory();
        // DictionaryFactory.getInstance().onLowMemory(mSuggest.getMainDictionary());
        super.onLowMemory();
    }

    public boolean promoteToUserDictionary(String word, int frequency) {
        return !mUserDictionary.isValidWord(word) && mUserDictionary.addWord(word, frequency);
    }

    public WordComposer getCurrentWord() {
        return mWord;
    }

    /**
     * Override this to control when the soft input area should be shown to the
     * user. The default implementation only shows the input view when there is
     * no hard keyboard or the keyboard is hidden. If you change what this
     * returns, you will need to call {@link #updateInputViewShown()} yourself
     * whenever the returned value may have changed to have it re-evalauted and
     * applied. This needs to be re-coded for Issue 620
     */
    @Override
    public boolean onEvaluateInputViewShown() {
        Configuration config = getResources().getConfiguration();
        return config.keyboard == Configuration.KEYBOARD_NOKEYS || config.hardKeyboardHidden == Configuration.KEYBOARDHIDDEN_YES;
    }

    public void onCancel() {
        hideWindow();
    }

    public void resetKeyboardView(boolean recreateView) {
        handleClose();
        if (mKeyboardSwitcher != null)
            mKeyboardSwitcher.makeKeyboards(true);
        if (recreateView) {
            // also recreate keyboard view
            setInputView(onCreateInputView());
            setCandidatesView(onCreateCandidatesView());
            setCandidatesViewShown(false);
        }
    }

    private void updateShiftStateNow() {
        final InputConnection ic = getCurrentInputConnection();
        EditorInfo ei = getCurrentInputEditorInfo();
        final int caps;
        if (mAutoCap && ic != null && ei != null && ei.inputType != EditorInfo.TYPE_NULL) {
            caps = ic.getCursorCapsMode(ei.inputType);
        } else {
            caps = 0;
        }
        final boolean inputSaysCaps = caps != 0;
        Log.d(TAG, "shift updateShiftStateNow inputSaysCaps=%s", inputSaysCaps);
        mShiftKeyState.setActiveState(inputSaysCaps);
        handleShift();
    }
}<|MERGE_RESOLUTION|>--- conflicted
+++ resolved
@@ -2418,13 +2418,8 @@
         }
         mPredicting = false;
         mCommittedLength = suggestion.length();
-<<<<<<< HEAD
 
         setSuggestions(mSuggest.getNextSuggestions(mWord), false, false, false);
-=======
-        setSuggestions(null, false, false, false);
-        //setSuggestions(mSuggest.getNextSuggestions(mWord), false, false, false);
->>>>>>> 22ef80ce
 
         return suggestion;
     }
