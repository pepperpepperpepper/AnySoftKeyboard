package com.anysoftkeyboard.ui.tutorials;

import android.net.Uri;
import android.text.TextUtils;

import java.util.ArrayList;
import java.util.List;
import java.util.Locale;

public class VersionChangeLogs {
    static List<VersionChangeLog> createChangeLog() {
        List<VersionChangeLog> log = new ArrayList<>();
<<<<<<< HEAD
        log.add(new VersionChangeLog(1, 6, "", Uri.parse("https://github.com/AnySoftKeyboard/AnySoftKeyboard/milestones/1.6"),
                "Next Words prediction is here! It learns from your typing (so, give it a little time to start suggesting).",
                "Localization update: "));

        log.add(new VersionChangeLog(1, 5, "r2", Uri.parse("https://github.com/AnySoftKeyboard/AnySoftKeyboard/milestones/v1.5_r2"),
                "A few crashes gone missing with this release.",
                "An annoying bug went looking for the crashes and never seen again."));

        log.add(new VersionChangeLog(1, 5, "r1", Uri.parse("https://github.com/AnySoftKeyboard/AnySoftKeyboard/milestones/v1.5_r1"),
                "A few UI improvements.",
                "A few crashes evasions.",
                "Localization update: BE, MY, DE."));

        log.add(new VersionChangeLog(1, 5, "", Uri.parse("https://github.com/AnySoftKeyboard/AnySoftKeyboard/milestones/1.5"),
                "New and improved key preview, with tasty animations and stuff.",
                "Emoji History tab: your recently used emojis are closer than ever.",
                "Support for List-Quick-Text has been re-enabled.",
                "A few bug fixes.",
                "Localization update: CA, DE, ES, NL, RU."));

        log.add(new VersionChangeLog(1, 4, "r2", Uri.parse("https://github.com/AnySoftKeyboard/AnySoftKeyboard/milestones/1.4_r2"),
                "Even more crash fixes.",
                "Build system update.",
                "Localization update: RU, UK, DE."));

        log.add(new VersionChangeLog(1, 4, "r1", Uri.parse("https://github.com/AnySoftKeyboard/AnySoftKeyboard/milestones/1.4_r1"),
                "Various crash fixes."));

        log.add(new VersionChangeLog(1, 4, "", Uri.parse("https://github.com/AnySoftKeyboard/AnySoftKeyboard/milestones/1.4"),
                "Crash fixes.",
                "Reduced APK size.",
                "More closely following http://semver.org/.",
                "Localization update: TH, RU."));

        log.add(new VersionChangeLog(1, 3, "20150402", Uri.parse("https://github.com/AnySoftKeyboard/AnySoftKeyboard/milestones/v140"),
                "Lots of additional Emojis. Enable them in Settings.",
                "Small UI fix for Emoji settings.",
                "Reduced APK size.",
                "Removed Tips popup.",
                "Localization update: RU, AR, ES, CA, NO, TR."));

        return log;
    }

    public static class VersionChangeLog {
        public final String versionName;
        public final String[] changes;
        public final Uri changesWebUrl;

        public VersionChangeLog(int major, int minor, String qualifier, Uri changesWebUrl, String... changes) {
            if (TextUtils.isEmpty(qualifier)) {
                this.versionName = String.format(Locale.US, "%d.%d", major, minor);
            } else {
                this.versionName = String.format(Locale.US, "%d.%d-%s", major, minor, qualifier);
            }

=======

        log.add(new VersionChangeLog(1, 5, "r3", Uri.parse("https://github.com/AnySoftKeyboard/AnySoftKeyboard/milestones/v1.5_r3"),
                "...and then pressing SHIFT changed symbols on the bottom row.",
                "Heard of some crashes hanging around in the keyboard. Crushed them!",
                "Not going the extra mile anymore - no longer suggesting words if the App said not to."));

        log.add(new VersionChangeLog(1, 5, "r2", Uri.parse("https://github.com/AnySoftKeyboard/AnySoftKeyboard/milestones/v1.5_r2"),
                "A few crashes gone missing with this release.",
                "An annoying bug went looking for the crashes and never seen again."));

        log.add(new VersionChangeLog(1, 5, "r1", Uri.parse("https://github.com/AnySoftKeyboard/AnySoftKeyboard/milestones/v1.5_r1"),
                "A few UI improvements.",
                "A few crashes evasions.",
                "Localization update: BE, MY, DE."));

        log.add(new VersionChangeLog(1, 5, "", Uri.parse("https://github.com/AnySoftKeyboard/AnySoftKeyboard/milestones/1.5"),
                "New and improved key preview, with tasty animations and stuff.",
                "Emoji History tab: your recently used emojis are closer than ever.",
                "Support for List-Quick-Text has been re-enabled.",
                "A few bug fixes.",
                "Localization update: CA, DE, ES, NL, RU."));

        log.add(new VersionChangeLog(1, 4, "r2", Uri.parse("https://github.com/AnySoftKeyboard/AnySoftKeyboard/milestones/1.4_r2"),
                "Even more crash fixes.",
                "Build system update.",
                "Localization update: RU, UK, DE."));

        log.add(new VersionChangeLog(1, 4, "r1", Uri.parse("https://github.com/AnySoftKeyboard/AnySoftKeyboard/milestones/1.4_r1"),
                "Various crash fixes."));

        log.add(new VersionChangeLog(1, 4, "", Uri.parse("https://github.com/AnySoftKeyboard/AnySoftKeyboard/milestones/1.4"),
                "Crash fixes.",
                "Reduced APK size.",
                "More closely following http://semver.org/.",
                "Localization update: TH, RU."));

        log.add(new VersionChangeLog(1, 3, "20150402", Uri.parse("https://github.com/AnySoftKeyboard/AnySoftKeyboard/milestones/v140"),
                "Lots of additional Emojis. Enable them in Settings.",
                "Small UI fix for Emoji settings.",
                "Reduced APK size.",
                "Removed Tips popup.",
                "Localization update: RU, AR, ES, CA, NO, TR."));

        return log;
    }

    public static class VersionChangeLog {
        public final String versionName;
        public final String[] changes;
        public final Uri changesWebUrl;

        public VersionChangeLog(int major, int minor, String qualifier, Uri changesWebUrl, String... changes) {
            if (TextUtils.isEmpty(qualifier)) {
                this.versionName = String.format(Locale.US, "%d.%d", major, minor);
            } else {
                this.versionName = String.format(Locale.US, "%d.%d-%s", major, minor, qualifier);
            }

>>>>>>> bbe765ec
            this.changes = changes;
            this.changesWebUrl = changesWebUrl;
        }
    }
}<|MERGE_RESOLUTION|>--- conflicted
+++ resolved
@@ -10,64 +10,10 @@
 public class VersionChangeLogs {
     static List<VersionChangeLog> createChangeLog() {
         List<VersionChangeLog> log = new ArrayList<>();
-<<<<<<< HEAD
+
         log.add(new VersionChangeLog(1, 6, "", Uri.parse("https://github.com/AnySoftKeyboard/AnySoftKeyboard/milestones/1.6"),
                 "Next Words prediction is here! It learns from your typing (so, give it a little time to start suggesting).",
                 "Localization update: "));
-
-        log.add(new VersionChangeLog(1, 5, "r2", Uri.parse("https://github.com/AnySoftKeyboard/AnySoftKeyboard/milestones/v1.5_r2"),
-                "A few crashes gone missing with this release.",
-                "An annoying bug went looking for the crashes and never seen again."));
-
-        log.add(new VersionChangeLog(1, 5, "r1", Uri.parse("https://github.com/AnySoftKeyboard/AnySoftKeyboard/milestones/v1.5_r1"),
-                "A few UI improvements.",
-                "A few crashes evasions.",
-                "Localization update: BE, MY, DE."));
-
-        log.add(new VersionChangeLog(1, 5, "", Uri.parse("https://github.com/AnySoftKeyboard/AnySoftKeyboard/milestones/1.5"),
-                "New and improved key preview, with tasty animations and stuff.",
-                "Emoji History tab: your recently used emojis are closer than ever.",
-                "Support for List-Quick-Text has been re-enabled.",
-                "A few bug fixes.",
-                "Localization update: CA, DE, ES, NL, RU."));
-
-        log.add(new VersionChangeLog(1, 4, "r2", Uri.parse("https://github.com/AnySoftKeyboard/AnySoftKeyboard/milestones/1.4_r2"),
-                "Even more crash fixes.",
-                "Build system update.",
-                "Localization update: RU, UK, DE."));
-
-        log.add(new VersionChangeLog(1, 4, "r1", Uri.parse("https://github.com/AnySoftKeyboard/AnySoftKeyboard/milestones/1.4_r1"),
-                "Various crash fixes."));
-
-        log.add(new VersionChangeLog(1, 4, "", Uri.parse("https://github.com/AnySoftKeyboard/AnySoftKeyboard/milestones/1.4"),
-                "Crash fixes.",
-                "Reduced APK size.",
-                "More closely following http://semver.org/.",
-                "Localization update: TH, RU."));
-
-        log.add(new VersionChangeLog(1, 3, "20150402", Uri.parse("https://github.com/AnySoftKeyboard/AnySoftKeyboard/milestones/v140"),
-                "Lots of additional Emojis. Enable them in Settings.",
-                "Small UI fix for Emoji settings.",
-                "Reduced APK size.",
-                "Removed Tips popup.",
-                "Localization update: RU, AR, ES, CA, NO, TR."));
-
-        return log;
-    }
-
-    public static class VersionChangeLog {
-        public final String versionName;
-        public final String[] changes;
-        public final Uri changesWebUrl;
-
-        public VersionChangeLog(int major, int minor, String qualifier, Uri changesWebUrl, String... changes) {
-            if (TextUtils.isEmpty(qualifier)) {
-                this.versionName = String.format(Locale.US, "%d.%d", major, minor);
-            } else {
-                this.versionName = String.format(Locale.US, "%d.%d-%s", major, minor, qualifier);
-            }
-
-=======
 
         log.add(new VersionChangeLog(1, 5, "r3", Uri.parse("https://github.com/AnySoftKeyboard/AnySoftKeyboard/milestones/v1.5_r3"),
                 "...and then pressing SHIFT changed symbols on the bottom row.",
@@ -125,8 +71,6 @@
             } else {
                 this.versionName = String.format(Locale.US, "%d.%d-%s", major, minor, qualifier);
             }
-
->>>>>>> bbe765ec
             this.changes = changes;
             this.changesWebUrl = changesWebUrl;
         }
