--- conflicted
+++ resolved
@@ -11,16 +11,14 @@
     static List<VersionChangeLog> createChangeLog() {
         List<VersionChangeLog> log = new ArrayList<>();
 
-<<<<<<< HEAD
         log.add(new VersionChangeLog(1, 6, "", Uri.parse("https://github.com/AnySoftKeyboard/AnySoftKeyboard/milestones/1.6"),
                 "Next Words prediction is here! It learns from your typing (so, give it a little time to start suggesting).",
                 "Localization update: "));
-=======
+
         log.add(new VersionChangeLog(1, 5, "r4", Uri.parse("https://github.com/AnySoftKeyboard/AnySoftKeyboard/milestones/v1.5_r4"),
                 "Linguistics say 'Help' and 'help' are the same word. Completion will take care of that now. #TheCustomerAlwaysRight",
                 "People complained about crashes. I fixed them. #TheCustomerAlwaysRight2",
                 "Updating build tools - yes, it's that boring."));
->>>>>>> c5dbee5c
 
         log.add(new VersionChangeLog(1, 5, "r3", Uri.parse("https://github.com/AnySoftKeyboard/AnySoftKeyboard/milestones/v1.5_r3"),
                 "...and then pressing SHIFT changed symbols on the bottom row.",
