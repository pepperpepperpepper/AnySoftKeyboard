package com.anysoftkeyboard.ui.tutorials;

import android.net.Uri;
import android.text.TextUtils;

import java.util.ArrayList;
import java.util.List;
import java.util.Locale;

public class VersionChangeLogs {
<<<<<<< HEAD
    static List<VersionChangeLog> createChangeLog() {
        List<VersionChangeLog> log = new ArrayList<>();
        log.add(new VersionChangeLog(1, 6, "", Uri.parse("https://github.com/AnySoftKeyboard/AnySoftKeyboard/milestones/1.6"),
                "Next Words prediction is here! It learns from your typing (so, give it a little time to start suggesting).",
                "Localization update: "));
=======
	static List<VersionChangeLog> createChangeLog() {
		List<VersionChangeLog> log = new ArrayList<>();

		log.add(new VersionChangeLog(1, 5, "r2", Uri.parse("https://github.com/AnySoftKeyboard/AnySoftKeyboard/milestones/v1.5_r2"),
				"A few crashes gone missing with this release.",
				"An annoying bug went looking for the crashes and never seen again."));

		log.add(new VersionChangeLog(1, 5, "r1", Uri.parse("https://github.com/AnySoftKeyboard/AnySoftKeyboard/milestones/v1.5_r1"),
				"A few UI improvements.",
				"A few crashes evasions.",
				"Localization update: BE, MY, DE."));
>>>>>>> 22ef80ce

        log.add(new VersionChangeLog(1, 5, "r1", Uri.parse("https://github.com/AnySoftKeyboard/AnySoftKeyboard/milestones/v1.5_r1"),
                "A few UI improvements.",
                "A few crashes evasions.",
                "Localization update: BE, MY, DE."));

        log.add(new VersionChangeLog(1, 5, "", Uri.parse("https://github.com/AnySoftKeyboard/AnySoftKeyboard/milestones/1.5"),
                "New and improved key preview, with tasty animations and stuff.",
                "Emoji History tab: your recently used emojis are closer than ever.",
                "Support for List-Quick-Text has been re-enabled.",
                "A few bug fixes.",
                "Localization update: CA, DE, ES, NL, RU."));

        log.add(new VersionChangeLog(1, 4, "r2", Uri.parse("https://github.com/AnySoftKeyboard/AnySoftKeyboard/milestones/1.4_r2"),
                "Even more crash fixes.",
                "Build system update.",
                "Localization update: RU, UK, DE."));

        log.add(new VersionChangeLog(1, 4, "r1", Uri.parse("https://github.com/AnySoftKeyboard/AnySoftKeyboard/milestones/1.4_r1"),
                "Various crash fixes."));

        log.add(new VersionChangeLog(1, 4, "", Uri.parse("https://github.com/AnySoftKeyboard/AnySoftKeyboard/milestones/1.4"),
                "Crash fixes.",
                "Reduced APK size.",
                "More closely following http://semver.org/.",
                "Localization update: TH, RU."));

        log.add(new VersionChangeLog(1, 3, "20150402", Uri.parse("https://github.com/AnySoftKeyboard/AnySoftKeyboard/milestones/v140"),
                "Lots of additional Emojis. Enable them in Settings.",
                "Small UI fix for Emoji settings.",
                "Reduced APK size.",
                "Removed Tips popup.",
                "Localization update: RU, AR, ES, CA, NO, TR."));

        return log;
    }

    public static class VersionChangeLog {
        public final String versionName;
        public final String[] changes;
        public final Uri changesWebUrl;

        public VersionChangeLog(int major, int minor, String qualifier, Uri changesWebUrl, String... changes) {
            if (TextUtils.isEmpty(qualifier)) {
                this.versionName = String.format(Locale.US, "%d.%d", major, minor);
            } else {
                this.versionName = String.format(Locale.US, "%d.%d-%s", major, minor, qualifier);
            }

            this.changes = changes;
            this.changesWebUrl = changesWebUrl;
        }
    }
}<|MERGE_RESOLUTION|>--- conflicted
+++ resolved
@@ -8,25 +8,15 @@
 import java.util.Locale;
 
 public class VersionChangeLogs {
-<<<<<<< HEAD
     static List<VersionChangeLog> createChangeLog() {
         List<VersionChangeLog> log = new ArrayList<>();
         log.add(new VersionChangeLog(1, 6, "", Uri.parse("https://github.com/AnySoftKeyboard/AnySoftKeyboard/milestones/1.6"),
                 "Next Words prediction is here! It learns from your typing (so, give it a little time to start suggesting).",
                 "Localization update: "));
-=======
-	static List<VersionChangeLog> createChangeLog() {
-		List<VersionChangeLog> log = new ArrayList<>();
 
-		log.add(new VersionChangeLog(1, 5, "r2", Uri.parse("https://github.com/AnySoftKeyboard/AnySoftKeyboard/milestones/v1.5_r2"),
-				"A few crashes gone missing with this release.",
-				"An annoying bug went looking for the crashes and never seen again."));
-
-		log.add(new VersionChangeLog(1, 5, "r1", Uri.parse("https://github.com/AnySoftKeyboard/AnySoftKeyboard/milestones/v1.5_r1"),
-				"A few UI improvements.",
-				"A few crashes evasions.",
-				"Localization update: BE, MY, DE."));
->>>>>>> 22ef80ce
+        log.add(new VersionChangeLog(1, 5, "r2", Uri.parse("https://github.com/AnySoftKeyboard/AnySoftKeyboard/milestones/v1.5_r2"),
+                "A few crashes gone missing with this release.",
+                "An annoying bug went looking for the crashes and never seen again."));
 
         log.add(new VersionChangeLog(1, 5, "r1", Uri.parse("https://github.com/AnySoftKeyboard/AnySoftKeyboard/milestones/v1.5_r1"),
                 "A few UI improvements.",
