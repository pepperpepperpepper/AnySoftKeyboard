--- conflicted
+++ resolved
@@ -51,22 +51,11 @@
 def versionData = versionGenerator.generateVersion(1, 0, 0, generators)
 
 android {
-<<<<<<< HEAD
-    compileSdkVersion 23
+    compileSdkVersion 27
     buildToolsVersion '27.0.3'
 
     defaultConfig {
         applicationId "org.herrlado.ask.languagepack.lithuanian"
-        minSdkVersion 7
-        targetSdkVersion 23
-        versionCode 10
-        versionName "20160606"
-=======
-    compileSdkVersion 27
-    buildToolsVersion '27.0.3'
-
-    defaultConfig {
-        applicationId "com.anysoftkeyboard.languagepack.languagepack"
         minSdkVersion 9
         targetSdkVersion 27
         versionName versionData.versionName
@@ -77,7 +66,6 @@
         setProperty("archivesBaseName", "ASKLangPack-${packName}-${versionCode}")
 
         println "Building ${applicationId} v${versionName}, version-code ${versionCode}..."
->>>>>>> a725f89a
     }
 
     signingConfigs {
@@ -100,12 +88,6 @@
     }
 }
 
-<<<<<<< HEAD
-task mergeAllWordLists(type: com.anysoftkeyboard.tools.generatewordslist.MergeWordsListTask) {
-    inputWordsListFiles = [
-            new File(project.getProjectDir(), "dictionary/words_dlkz.xml"),
-            new File(project.getProjectDir(), "dictionary/popular_websites_words.xml")
-=======
 play {
     track = 'alpha'
     serviceAccountEmail = System.getenv("PUBLISH_APK_SERVICE_ACCOUNT_EMAIL")
@@ -113,28 +95,10 @@
     uploadImages = true
 }
 
-task parseTextInputFiles(type: GenerateWordsListTask) {
-    inputFiles new File(project.getProjectDir(), "dictionary/NY_STATE_ASSEMBLY_TRANSCRIPT_20120621.txt"),
-                //Download the archive from https://dumps.wikimedia.org/other/static_html_dumps/current/simple/
-                new File(project.getProjectDir(), "dictionary/First_English_Civil_War_Wikipedia.htm")
-    outputWordsListFile new File(project.getProjectDir(), "dictionary/words_from_texts.xml")
-}
-
-//another option is to download the words-list from AOSP at https://android.googlesource.com/platform/packages/inputmethods/LatinIME/+/master/dictionaries/
-//make sure that you are using an unzipped file. The XX_wordlist.combined file should be a plain text file.
-task parseAospForEnglishDictionary(type: GenerateWordsListFromAOSPTask) {
-    inputFile new File(project.getProjectDir(), "dictionary/aosp_en_wordlist.combined")
-    outputWordsListFile new File(project.getProjectDir(), "dictionary/words_from_aosp.xml")
-    maxWordsInList 300000
-}
-
-task mergeAllWordLists(type: MergeWordsListTask) {
-    dependsOn parseTextInputFiles
-
+task mergeAllWordLists(type: com.anysoftkeyboard.tools.generatewordslist.MergeWordsListTask) {
     inputWordsListFiles = [
-            new File(project.getProjectDir(), "dictionary/words_from_texts.xml"),
-            new File(project.getProjectDir(), "dictionary/popular_websites_words.xml"),//website I use most
->>>>>>> a725f89a
+            new File(project.getProjectDir(), "dictionary/words_dlkz.xml"),
+            new File(project.getProjectDir(), "dictionary/popular_websites_words.xml")
     ] as File[]
     outputWordsListFile new File(project.getProjectDir(), "dictionary/words_merged.xml")
     maxWordsInList 100000
