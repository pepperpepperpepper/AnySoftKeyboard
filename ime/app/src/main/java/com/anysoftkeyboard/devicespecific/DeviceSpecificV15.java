--- conflicted
+++ resolved
@@ -21,12 +21,7 @@
 import android.database.ContentObserver;
 import android.os.Build;
 import android.os.IBinder;
-<<<<<<< HEAD
 import android.os.Vibrator;
-import android.support.annotation.NonNull;
-import android.support.annotation.Nullable;
-=======
->>>>>>> d2c490a5
 import android.text.TextUtils;
 import android.view.GestureDetector;
 import android.view.inputmethod.CorrectionInfo;
@@ -86,7 +81,7 @@
             subtypes.add(subtype);
         }
         inputMethodManager.setAdditionalInputMethodSubtypes(
-                imeId, subtypes.toArray(new InputMethodSubtype[subtypes.size()]));
+                imeId, subtypes.toArray(new InputMethodSubtype[0]));
     }
 
     @Override
@@ -102,22 +97,21 @@
     }
 
     @Override
-    public ContentObserver createDictionaryContentObserver(BTreeDictionary dictionary) {
+    public ContentObserver createDictionaryContentObserver(@NonNull BTreeDictionary dictionary) {
         return new DictionaryContentObserver(dictionary);
     }
 
     @Override
-    public Clipboard createClipboard(Context applicationContext) {
+    public Clipboard createClipboard(@NonNull Context applicationContext) {
         return new ClipboardV11(applicationContext);
     }
 
     protected InputMethodSubtype createSubtype(String locale, CharSequence keyboardId) {
-        //noinspection deprecation
         return new InputMethodSubtype(0, 0, locale, "", keyboardId.toString(), false, false);
     }
 
     @Override
-    public PressVibrator createPressVibrator(Vibrator vibe) {
+    public PressVibrator createPressVibrator(@NonNull Vibrator vibe) {
         return new PressVibratorV1(vibe);
     }
 }